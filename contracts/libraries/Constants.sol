// SPDX-License-Identifier: UNLICENSED
pragma solidity ^0.8.18;

uint256 constant BASIS_POINT_DIVISOR = 10000; // 100% in basis points
uint256 constant LOWEST_CARRY_FEE = 1000; // 10% in basis points
uint256 constant MINIMUM_INVESTMENT = 50000000; // 50 USDC
uint256 constant EXTRA_EIGHTEEN_ZEROS = 10 ** 18; // extra multiplyer used for proper bigint divison
uint256 constant MAX_GAMIFICATION_PENALTY = 8000; // 80% in basis points
<<<<<<< HEAD
uint256 constant TRANSACTION_FEE = 100; // 1% in basis points
uint256 constant MARKETPLACE_FEE_PERCENTAGE = 200; // 2% in basis points
uint256 constant ROYALTY_PERCENTAGE = 650; // 6.5% in basis points
=======
uint256 constant SPLIT_LIMIT = 10; // split limit for investment nft contracts
>>>>>>> 816302ef
<|MERGE_RESOLUTION|>--- conflicted
+++ resolved
@@ -6,10 +6,7 @@
 uint256 constant MINIMUM_INVESTMENT = 50000000; // 50 USDC
 uint256 constant EXTRA_EIGHTEEN_ZEROS = 10 ** 18; // extra multiplyer used for proper bigint divison
 uint256 constant MAX_GAMIFICATION_PENALTY = 8000; // 80% in basis points
-<<<<<<< HEAD
 uint256 constant TRANSACTION_FEE = 100; // 1% in basis points
 uint256 constant MARKETPLACE_FEE_PERCENTAGE = 200; // 2% in basis points
 uint256 constant ROYALTY_PERCENTAGE = 650; // 6.5% in basis points
-=======
-uint256 constant SPLIT_LIMIT = 10; // split limit for investment nft contracts
->>>>>>> 816302ef
+uint256 constant SPLIT_LIMIT = 10; // split limit for investment nft contracts