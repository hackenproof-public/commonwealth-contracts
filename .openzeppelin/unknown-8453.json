{
  "manifestVersion": "3.2",
  "admin": {
    "address": "0x0f89994acD35214BE2Fa327759Aad12C23BeDd2F",
    "txHash": "0x7db9bd84d4746bdb19f6006afd2668d99099dc7be05da6c0414723943bf29859"
  },
  "proxies": [
    {
      "address": "0xA9bc2bC53BA0D85FC212b28C662Ba853387e1CA1",
      "txHash": "0x7dd61bc8126bce21b6918c587a13757a181a407931ae1686168c5735bcdebc90",
      "kind": "transparent"
    },
    {
      "address": "0x47E48acD43841fc454fad197e37EcB14f782bA69",
      "txHash": "0x963ba0f201b4550a6d4af7127148c28228990f86c87a3fe01595ac4b903b9dc2",
      "kind": "transparent"
    },
    {
      "address": "0xe8a2f0B7896f59BF1c9bD130De96b305A9B9bF6A",
      "txHash": "0x4eefcc7209c20ed15203774c321d4b585932224f31743cbbb7955f52c6d2601c",
      "kind": "transparent"
    },
    {
      "address": "0x51dA71fCFe737115754aCFBa9A20d4C98aB9c900",
      "txHash": "0x0310c1965df4be423c221a5f5d009a4ae3a652bd1f993395fbfc417c32345d9e",
      "kind": "transparent"
    },
    {
      "address": "0x9Ba8d198B0450Ee50A1f55d6eD7E904e171A0408",
      "txHash": "0x9c3a880ecc61a764011a0418beaa7547bc803102f4d68d87b160192a906cc3cb",
      "kind": "transparent"
    },
    {
      "address": "0xdf11c7B6705E424E8E2F9c0F7da09643E736091C",
      "txHash": "0x77674251534f21a1b0ac5653f214259e51c510e7a87cc01aabd52b8e29d2a035",
      "kind": "transparent"
    },
    {
      "address": "0x0c6E05D0a0852841037634b2137b3608E0578E9b",
      "txHash": "0x47a635433286356d9fdfb6a49ebae8b37a695fc3de98a265f8a3690e000b3bec",
      "kind": "transparent"
    },
    {
      "address": "0xfa33c7e21b88F6DBe524392e92a1229C6C7fe6aD",
      "txHash": "0x7a7ea50a7fbc8e2b761c9941e440449c74485fc6218171f8ce6c502ed00794aa",
      "kind": "transparent"
    },
    {
      "address": "0x7519461fBd96ABB539c770d57f38C2E91f8262AA",
      "txHash": "0x737a19e2d7238d46bfdf109c117aab056a9c4b9986091252c3349987bd19825a",
      "kind": "transparent"
    },
    {
      "address": "0xcA8310e5fC441f9c7e575C64a8d992F455e6b7BF",
      "txHash": "0xf7335567392a1c46e1735d14657531e360e5453f7ed6eab38abf62a3f33f74e9",
      "kind": "transparent"
    },
    {
      "address": "0x7f44155a0E58384dF4919797Cd5689FeeD667F91",
      "txHash": "0xcf254a97f74897c116ae659d4a4dd7896c3c74cb7499042310e9a2823ce6af9f",
      "kind": "transparent"
    },
    {
      "address": "0x7Fd2f60b159920d7Dd4544150CE140890052000d",
      "txHash": "0xea06425c1237729c37b7d9dd8d361f15a8ba88d414c0841b5968c7b27013c618",
      "kind": "transparent"
    },
    {
      "address": "0x34D6aaba93AfEE10fAC35818f9d40FD0F393848E",
      "txHash": "0x957c55f8a702b1e963bb459c9be26d697138de2705217714fe979a70d491cbca",
      "kind": "transparent"
    },
    {
      "address": "0xA02A79793227c368772D934681d84C099c5B8497",
      "txHash": "0x19022d7eb506c3752e8c86779ae924a6d87beaa6835b139e1e902f5cd2b12f1f",
      "kind": "transparent"
    },
    {
      "address": "0xBC9a06cc352e55F2A02e98B4cfAE96eF3dbcE481",
      "txHash": "0x45e3861619bd90b6d9fe17f9bd22851b1974b7e5af22dabf4b5f3931613087fa",
      "kind": "transparent"
    },
    {
      "address": "0xD7E31990883250E53314b15EE555345f04D011E8",
      "txHash": "0xea82597acd04781dac65758a66c209c34a02938c90c70038b74efd1e90929486",
      "kind": "transparent"
    },
    {
      "address": "0x6Cdf60e71611eb91951c8F09c0699d9120f2e7ea",
      "txHash": "0x6922bd783938e5fe8175e03e906692b60db639a276eb4478e7d2f8e733da6131",
      "kind": "transparent"
    }
  ],
  "impls": {
    "1e0833cd9b19012206294870d9776cbbcb9ec5e4b601d4b8385349aeaaa1d082": {
      "address": "0x4d100d778f21B56C85Ef6F675BF4Baf184e1513a",
      "txHash": "0x9978bb6012535339ca36c0a2b4044446f0b42e69411ab1347fc538ff669fdc9c",
      "layout": {
        "solcVersion": "0.8.18",
        "storage": [
          {
            "label": "_initialized",
            "offset": 0,
            "slot": "0",
            "type": "t_uint8",
            "contract": "Initializable",
            "src": "@openzeppelin\\contracts-upgradeable\\proxy\\utils\\Initializable.sol:62",
            "retypedFrom": "bool"
          },
          {
            "label": "_initializing",
            "offset": 1,
            "slot": "0",
            "type": "t_bool",
            "contract": "Initializable",
            "src": "@openzeppelin\\contracts-upgradeable\\proxy\\utils\\Initializable.sol:67"
          },
          {
            "label": "__gap",
            "offset": 0,
            "slot": "1",
            "type": "t_array(t_uint256)50_storage",
            "contract": "ContextUpgradeable",
            "src": "@openzeppelin\\contracts-upgradeable\\utils\\ContextUpgradeable.sol:36"
          },
          {
            "label": "_owner",
            "offset": 0,
            "slot": "51",
            "type": "t_address",
            "contract": "OwnableUpgradeable",
            "src": "@openzeppelin\\contracts-upgradeable\\access\\OwnableUpgradeable.sol:22"
          },
          {
            "label": "__gap",
            "offset": 0,
            "slot": "52",
            "type": "t_array(t_uint256)49_storage",
            "contract": "OwnableUpgradeable",
            "src": "@openzeppelin\\contracts-upgradeable\\access\\OwnableUpgradeable.sol:94"
          },
          {
            "label": "_funds",
            "offset": 0,
            "slot": "101",
            "type": "t_struct(AddressSet)19321_storage",
            "contract": "InvestmentFundRegistry",
            "src": "contracts\\InvestmentFundRegistry.sol:21"
          },
          {
            "label": "__gap",
            "offset": 0,
            "slot": "103",
            "type": "t_array(t_uint256)49_storage",
            "contract": "InvestmentFundRegistry",
            "src": "contracts\\InvestmentFundRegistry.sol:76"
          }
        ],
        "types": {
          "t_address": {
            "label": "address",
            "numberOfBytes": "20"
          },
          "t_array(t_bytes32)dyn_storage": {
            "label": "bytes32[]",
            "numberOfBytes": "32"
          },
          "t_array(t_uint256)49_storage": {
            "label": "uint256[49]",
            "numberOfBytes": "1568"
          },
          "t_array(t_uint256)50_storage": {
            "label": "uint256[50]",
            "numberOfBytes": "1600"
          },
          "t_bool": {
            "label": "bool",
            "numberOfBytes": "1"
          },
          "t_bytes32": {
            "label": "bytes32",
            "numberOfBytes": "32"
          },
          "t_mapping(t_bytes32,t_uint256)": {
            "label": "mapping(bytes32 => uint256)",
            "numberOfBytes": "32"
          },
          "t_struct(AddressSet)19321_storage": {
            "label": "struct EnumerableSetUpgradeable.AddressSet",
            "members": [
              {
                "label": "_inner",
                "type": "t_struct(Set)19006_storage",
                "offset": 0,
                "slot": "0"
              }
            ],
            "numberOfBytes": "64"
          },
          "t_struct(Set)19006_storage": {
            "label": "struct EnumerableSetUpgradeable.Set",
            "members": [
              {
                "label": "_values",
                "type": "t_array(t_bytes32)dyn_storage",
                "offset": 0,
                "slot": "0"
              },
              {
                "label": "_indexes",
                "type": "t_mapping(t_bytes32,t_uint256)",
                "offset": 0,
                "slot": "1"
              }
            ],
            "numberOfBytes": "64"
          },
          "t_uint256": {
            "label": "uint256",
            "numberOfBytes": "32"
          },
          "t_uint8": {
            "label": "uint8",
            "numberOfBytes": "1"
          }
        }
      }
    },
    "9f884058786757a4286fa127cf87713291914822f27f128a4d9ba5ec831529c8": {
      "address": "0xF77359b2E26Ff1Cae76AbEf1714B5eE460329af3",
      "txHash": "0x11c4838b5561d8ccc3140fb2f26d97f550efdc29c558ca76c920daf91f33c43d",
      "layout": {
        "solcVersion": "0.8.18",
        "storage": [
          {
            "label": "_initialized",
            "offset": 0,
            "slot": "0",
            "type": "t_uint8",
            "contract": "Initializable",
            "src": "@openzeppelin\\contracts-upgradeable\\proxy\\utils\\Initializable.sol:62",
            "retypedFrom": "bool"
          },
          {
            "label": "_initializing",
            "offset": 1,
            "slot": "0",
            "type": "t_bool",
            "contract": "Initializable",
            "src": "@openzeppelin\\contracts-upgradeable\\proxy\\utils\\Initializable.sol:67"
          },
          {
            "label": "__gap",
            "offset": 0,
            "slot": "1",
            "type": "t_array(t_uint256)50_storage",
            "contract": "ContextUpgradeable",
            "src": "@openzeppelin\\contracts-upgradeable\\utils\\ContextUpgradeable.sol:36"
          },
          {
            "label": "__gap",
            "offset": 0,
            "slot": "51",
            "type": "t_array(t_uint256)50_storage",
            "contract": "ERC165Upgradeable",
            "src": "@openzeppelin\\contracts-upgradeable\\utils\\introspection\\ERC165Upgradeable.sol:41"
          },
          {
            "label": "_name",
            "offset": 0,
            "slot": "101",
            "type": "t_string_storage",
            "contract": "ERC721Upgradeable",
            "src": "@openzeppelin\\contracts-upgradeable\\token\\ERC721\\ERC721Upgradeable.sol:25"
          },
          {
            "label": "_symbol",
            "offset": 0,
            "slot": "102",
            "type": "t_string_storage",
            "contract": "ERC721Upgradeable",
            "src": "@openzeppelin\\contracts-upgradeable\\token\\ERC721\\ERC721Upgradeable.sol:28"
          },
          {
            "label": "_owners",
            "offset": 0,
            "slot": "103",
            "type": "t_mapping(t_uint256,t_address)",
            "contract": "ERC721Upgradeable",
            "src": "@openzeppelin\\contracts-upgradeable\\token\\ERC721\\ERC721Upgradeable.sol:31"
          },
          {
            "label": "_balances",
            "offset": 0,
            "slot": "104",
            "type": "t_mapping(t_address,t_uint256)",
            "contract": "ERC721Upgradeable",
            "src": "@openzeppelin\\contracts-upgradeable\\token\\ERC721\\ERC721Upgradeable.sol:34"
          },
          {
            "label": "_tokenApprovals",
            "offset": 0,
            "slot": "105",
            "type": "t_mapping(t_uint256,t_address)",
            "contract": "ERC721Upgradeable",
            "src": "@openzeppelin\\contracts-upgradeable\\token\\ERC721\\ERC721Upgradeable.sol:37"
          },
          {
            "label": "_operatorApprovals",
            "offset": 0,
            "slot": "106",
            "type": "t_mapping(t_address,t_mapping(t_address,t_bool))",
            "contract": "ERC721Upgradeable",
            "src": "@openzeppelin\\contracts-upgradeable\\token\\ERC721\\ERC721Upgradeable.sol:40"
          },
          {
            "label": "__gap",
            "offset": 0,
            "slot": "107",
            "type": "t_array(t_uint256)44_storage",
            "contract": "ERC721Upgradeable",
            "src": "@openzeppelin\\contracts-upgradeable\\token\\ERC721\\ERC721Upgradeable.sol:517"
          },
          {
            "label": "_ownedTokens",
            "offset": 0,
            "slot": "151",
            "type": "t_mapping(t_address,t_mapping(t_uint256,t_uint256))",
            "contract": "ERC721EnumerableUpgradeable",
            "src": "@openzeppelin\\contracts-upgradeable\\token\\ERC721\\extensions\\ERC721EnumerableUpgradeable.sol:22"
          },
          {
            "label": "_ownedTokensIndex",
            "offset": 0,
            "slot": "152",
            "type": "t_mapping(t_uint256,t_uint256)",
            "contract": "ERC721EnumerableUpgradeable",
            "src": "@openzeppelin\\contracts-upgradeable\\token\\ERC721\\extensions\\ERC721EnumerableUpgradeable.sol:25"
          },
          {
            "label": "_allTokens",
            "offset": 0,
            "slot": "153",
            "type": "t_array(t_uint256)dyn_storage",
            "contract": "ERC721EnumerableUpgradeable",
            "src": "@openzeppelin\\contracts-upgradeable\\token\\ERC721\\extensions\\ERC721EnumerableUpgradeable.sol:28"
          },
          {
            "label": "_allTokensIndex",
            "offset": 0,
            "slot": "154",
            "type": "t_mapping(t_uint256,t_uint256)",
            "contract": "ERC721EnumerableUpgradeable",
            "src": "@openzeppelin\\contracts-upgradeable\\token\\ERC721\\extensions\\ERC721EnumerableUpgradeable.sol:31"
          },
          {
            "label": "__gap",
            "offset": 0,
            "slot": "155",
            "type": "t_array(t_uint256)46_storage",
            "contract": "ERC721EnumerableUpgradeable",
            "src": "@openzeppelin\\contracts-upgradeable\\token\\ERC721\\extensions\\ERC721EnumerableUpgradeable.sol:171"
          },
          {
            "label": "_tokenURIs",
            "offset": 0,
            "slot": "201",
            "type": "t_mapping(t_uint256,t_string_storage)",
            "contract": "ERC721URIStorageUpgradeable",
            "src": "@openzeppelin\\contracts-upgradeable\\token\\ERC721\\extensions\\ERC721URIStorageUpgradeable.sol:21"
          },
          {
            "label": "__gap",
            "offset": 0,
            "slot": "202",
            "type": "t_array(t_uint256)49_storage",
            "contract": "ERC721URIStorageUpgradeable",
            "src": "@openzeppelin\\contracts-upgradeable\\token\\ERC721\\extensions\\ERC721URIStorageUpgradeable.sol:74"
          },
          {
            "label": "_owner",
            "offset": 0,
            "slot": "251",
            "type": "t_address",
            "contract": "OwnableUpgradeable",
            "src": "@openzeppelin\\contracts-upgradeable\\access\\OwnableUpgradeable.sol:22"
          },
          {
            "label": "__gap",
            "offset": 0,
            "slot": "252",
            "type": "t_array(t_uint256)49_storage",
            "contract": "OwnableUpgradeable",
            "src": "@openzeppelin\\contracts-upgradeable\\access\\OwnableUpgradeable.sol:94"
          },
          {
            "label": "_paused",
            "offset": 0,
            "slot": "301",
            "type": "t_bool",
            "contract": "PausableUpgradeable",
            "src": "@openzeppelin\\contracts-upgradeable\\security\\PausableUpgradeable.sol:29"
          },
          {
            "label": "__gap",
            "offset": 0,
            "slot": "302",
            "type": "t_array(t_uint256)49_storage",
            "contract": "PausableUpgradeable",
            "src": "@openzeppelin\\contracts-upgradeable\\security\\PausableUpgradeable.sol:116"
          },
          {
            "label": "__gap",
            "offset": 0,
            "slot": "351",
            "type": "t_array(t_uint256)50_storage",
            "contract": "ERC721PausableUpgradeable",
            "src": "@openzeppelin\\contracts-upgradeable\\token\\ERC721\\extensions\\ERC721PausableUpgradeable.sol:53"
          },
          {
            "label": "_defaultRoyaltyInfo",
            "offset": 0,
            "slot": "401",
            "type": "t_struct(RoyaltyInfo)13276_storage",
            "contract": "ERC2981Upgradeable",
            "src": "@openzeppelin\\contracts-upgradeable\\token\\common\\ERC2981Upgradeable.sol:36"
          },
          {
            "label": "_tokenRoyaltyInfo",
            "offset": 0,
            "slot": "402",
            "type": "t_mapping(t_uint256,t_struct(RoyaltyInfo)13276_storage)",
            "contract": "ERC2981Upgradeable",
            "src": "@openzeppelin\\contracts-upgradeable\\token\\common\\ERC2981Upgradeable.sol:37"
          },
          {
            "label": "__gap",
            "offset": 0,
            "slot": "403",
            "type": "t_array(t_uint256)48_storage",
            "contract": "ERC2981Upgradeable",
            "src": "@openzeppelin\\contracts-upgradeable\\token\\common\\ERC2981Upgradeable.sol:123"
          },
          {
            "label": "__gap",
            "offset": 0,
            "slot": "451",
            "type": "t_array(t_uint256)50_storage",
            "contract": "OwnablePausable",
            "src": "contracts\\OwnablePausable.sol:46"
          },
          {
            "label": "tokenValue",
            "offset": 0,
            "slot": "501",
            "type": "t_mapping(t_uint256,t_uint256)",
            "contract": "InvestmentNFT",
            "src": "contracts\\InvestmentNFT.sol:45"
          },
          {
            "label": "_tokenIdCounter",
            "offset": 0,
            "slot": "502",
            "type": "t_struct(Counter)15168_storage",
            "contract": "InvestmentNFT",
            "src": "contracts\\InvestmentNFT.sol:47"
          },
          {
            "label": "_minters",
            "offset": 0,
            "slot": "503",
            "type": "t_mapping(t_address,t_bool)",
            "contract": "InvestmentNFT",
            "src": "contracts\\InvestmentNFT.sol:48"
          },
          {
            "label": "_investors",
            "offset": 0,
            "slot": "504",
            "type": "t_struct(AddressSet)19321_storage",
            "contract": "InvestmentNFT",
            "src": "contracts\\InvestmentNFT.sol:50"
          },
          {
            "label": "_accountValueHistory",
            "offset": 0,
            "slot": "506",
            "type": "t_mapping(t_address,t_struct(History)13759_storage)",
            "contract": "InvestmentNFT",
            "src": "contracts\\InvestmentNFT.sol:51"
          },
          {
            "label": "_totalValueHistory",
            "offset": 0,
            "slot": "507",
            "type": "t_struct(History)13759_storage",
            "contract": "InvestmentNFT",
            "src": "contracts\\InvestmentNFT.sol:52"
          },
          {
            "label": "__gap",
            "offset": 0,
            "slot": "508",
            "type": "t_array(t_uint256)44_storage",
            "contract": "InvestmentNFT",
            "src": "contracts\\InvestmentNFT.sol:321"
          }
        ],
        "types": {
          "t_address": {
            "label": "address",
            "numberOfBytes": "20"
          },
          "t_array(t_bytes32)dyn_storage": {
            "label": "bytes32[]",
            "numberOfBytes": "32"
          },
          "t_array(t_struct(Checkpoint)13764_storage)dyn_storage": {
            "label": "struct CheckpointsUpgradeable.Checkpoint[]",
            "numberOfBytes": "32"
          },
          "t_array(t_uint256)44_storage": {
            "label": "uint256[44]",
            "numberOfBytes": "1408"
          },
          "t_array(t_uint256)46_storage": {
            "label": "uint256[46]",
            "numberOfBytes": "1472"
          },
          "t_array(t_uint256)48_storage": {
            "label": "uint256[48]",
            "numberOfBytes": "1536"
          },
          "t_array(t_uint256)49_storage": {
            "label": "uint256[49]",
            "numberOfBytes": "1568"
          },
          "t_array(t_uint256)50_storage": {
            "label": "uint256[50]",
            "numberOfBytes": "1600"
          },
          "t_array(t_uint256)dyn_storage": {
            "label": "uint256[]",
            "numberOfBytes": "32"
          },
          "t_bool": {
            "label": "bool",
            "numberOfBytes": "1"
          },
          "t_bytes32": {
            "label": "bytes32",
            "numberOfBytes": "32"
          },
          "t_mapping(t_address,t_bool)": {
            "label": "mapping(address => bool)",
            "numberOfBytes": "32"
          },
          "t_mapping(t_address,t_mapping(t_address,t_bool))": {
            "label": "mapping(address => mapping(address => bool))",
            "numberOfBytes": "32"
          },
          "t_mapping(t_address,t_mapping(t_uint256,t_uint256))": {
            "label": "mapping(address => mapping(uint256 => uint256))",
            "numberOfBytes": "32"
          },
          "t_mapping(t_address,t_struct(History)13759_storage)": {
            "label": "mapping(address => struct CheckpointsUpgradeable.History)",
            "numberOfBytes": "32"
          },
          "t_mapping(t_address,t_uint256)": {
            "label": "mapping(address => uint256)",
            "numberOfBytes": "32"
          },
          "t_mapping(t_bytes32,t_uint256)": {
            "label": "mapping(bytes32 => uint256)",
            "numberOfBytes": "32"
          },
          "t_mapping(t_uint256,t_address)": {
            "label": "mapping(uint256 => address)",
            "numberOfBytes": "32"
          },
          "t_mapping(t_uint256,t_string_storage)": {
            "label": "mapping(uint256 => string)",
            "numberOfBytes": "32"
          },
          "t_mapping(t_uint256,t_struct(RoyaltyInfo)13276_storage)": {
            "label": "mapping(uint256 => struct ERC2981Upgradeable.RoyaltyInfo)",
            "numberOfBytes": "32"
          },
          "t_mapping(t_uint256,t_uint256)": {
            "label": "mapping(uint256 => uint256)",
            "numberOfBytes": "32"
          },
          "t_string_storage": {
            "label": "string",
            "numberOfBytes": "32"
          },
          "t_struct(AddressSet)19321_storage": {
            "label": "struct EnumerableSetUpgradeable.AddressSet",
            "members": [
              {
                "label": "_inner",
                "type": "t_struct(Set)19006_storage",
                "offset": 0,
                "slot": "0"
              }
            ],
            "numberOfBytes": "64"
          },
          "t_struct(Checkpoint)13764_storage": {
            "label": "struct CheckpointsUpgradeable.Checkpoint",
            "members": [
              {
                "label": "_blockNumber",
                "type": "t_uint32",
                "offset": 0,
                "slot": "0"
              },
              {
                "label": "_value",
                "type": "t_uint224",
                "offset": 4,
                "slot": "0"
              }
            ],
            "numberOfBytes": "32"
          },
          "t_struct(Counter)15168_storage": {
            "label": "struct CountersUpgradeable.Counter",
            "members": [
              {
                "label": "_value",
                "type": "t_uint256",
                "offset": 0,
                "slot": "0"
              }
            ],
            "numberOfBytes": "32"
          },
          "t_struct(History)13759_storage": {
            "label": "struct CheckpointsUpgradeable.History",
            "members": [
              {
                "label": "_checkpoints",
                "type": "t_array(t_struct(Checkpoint)13764_storage)dyn_storage",
                "offset": 0,
                "slot": "0"
              }
            ],
            "numberOfBytes": "32"
          },
          "t_struct(RoyaltyInfo)13276_storage": {
            "label": "struct ERC2981Upgradeable.RoyaltyInfo",
            "members": [
              {
                "label": "receiver",
                "type": "t_address",
                "offset": 0,
                "slot": "0"
              },
              {
                "label": "royaltyFraction",
                "type": "t_uint96",
                "offset": 20,
                "slot": "0"
              }
            ],
            "numberOfBytes": "32"
          },
          "t_struct(Set)19006_storage": {
            "label": "struct EnumerableSetUpgradeable.Set",
            "members": [
              {
                "label": "_values",
                "type": "t_array(t_bytes32)dyn_storage",
                "offset": 0,
                "slot": "0"
              },
              {
                "label": "_indexes",
                "type": "t_mapping(t_bytes32,t_uint256)",
                "offset": 0,
                "slot": "1"
              }
            ],
            "numberOfBytes": "64"
          },
          "t_uint224": {
            "label": "uint224",
            "numberOfBytes": "28"
          },
          "t_uint256": {
            "label": "uint256",
            "numberOfBytes": "32"
          },
          "t_uint32": {
            "label": "uint32",
            "numberOfBytes": "4"
          },
          "t_uint8": {
            "label": "uint8",
            "numberOfBytes": "1"
          },
          "t_uint96": {
            "label": "uint96",
            "numberOfBytes": "12"
          }
        }
      }
    },
    "a051f73e7e376e6008adc006d8bdd5cd4ab9befeaaa13e86192bafdfc43c7ce4": {
      "address": "0xDC1A96bb816399ab6d971B2ad4422160C967B02f",
      "txHash": "0x502cf3836b3751b8796348dcc0bfcc05b620ca6adf559962a410bbfa5d396374",
      "layout": {
        "solcVersion": "0.8.18",
        "storage": [
          {
            "label": "_initialized",
            "offset": 0,
            "slot": "0",
            "type": "t_uint8",
            "contract": "Initializable",
            "src": "@openzeppelin\\contracts-upgradeable\\proxy\\utils\\Initializable.sol:62",
            "retypedFrom": "bool"
          },
          {
            "label": "_initializing",
            "offset": 1,
            "slot": "0",
            "type": "t_bool",
            "contract": "Initializable",
            "src": "@openzeppelin\\contracts-upgradeable\\proxy\\utils\\Initializable.sol:67"
          },
          {
            "label": "__gap",
            "offset": 0,
            "slot": "1",
            "type": "t_array(t_uint256)50_storage",
            "contract": "ContextUpgradeable",
            "src": "@openzeppelin\\contracts-upgradeable\\utils\\ContextUpgradeable.sol:36"
          },
          {
            "label": "_owner",
            "offset": 0,
            "slot": "51",
            "type": "t_address",
            "contract": "OwnableUpgradeable",
            "src": "@openzeppelin\\contracts-upgradeable\\access\\OwnableUpgradeable.sol:22"
          },
          {
            "label": "__gap",
            "offset": 0,
            "slot": "52",
            "type": "t_array(t_uint256)49_storage",
            "contract": "OwnableUpgradeable",
            "src": "@openzeppelin\\contracts-upgradeable\\access\\OwnableUpgradeable.sol:94"
          },
          {
            "label": "_paused",
            "offset": 0,
            "slot": "101",
            "type": "t_bool",
            "contract": "PausableUpgradeable",
            "src": "@openzeppelin\\contracts-upgradeable\\security\\PausableUpgradeable.sol:29"
          },
          {
            "label": "__gap",
            "offset": 0,
            "slot": "102",
            "type": "t_array(t_uint256)49_storage",
            "contract": "PausableUpgradeable",
            "src": "@openzeppelin\\contracts-upgradeable\\security\\PausableUpgradeable.sol:116"
          },
          {
            "label": "__gap",
            "offset": 0,
            "slot": "151",
            "type": "t_array(t_uint256)50_storage",
            "contract": "OwnablePausable",
            "src": "contracts\\OwnablePausable.sol:46"
          },
          {
            "label": "currentState",
            "offset": 0,
            "slot": "201",
            "type": "t_bytes32",
            "contract": "StateMachine",
            "src": "contracts\\StateMachine.sol:13"
          },
          {
            "label": "functionsAllowed",
            "offset": 0,
            "slot": "202",
            "type": "t_mapping(t_bytes32,t_mapping(t_bytes4,t_bool))",
            "contract": "StateMachine",
            "src": "contracts\\StateMachine.sol:15"
          },
          {
            "label": "__gap",
            "offset": 0,
            "slot": "203",
            "type": "t_array(t_uint256)48_storage",
            "contract": "StateMachine",
            "src": "contracts\\StateMachine.sol:45"
          },
          {
            "label": "_status",
            "offset": 0,
            "slot": "251",
            "type": "t_uint256",
            "contract": "ReentrancyGuardUpgradeable",
            "src": "@openzeppelin\\contracts-upgradeable\\security\\ReentrancyGuardUpgradeable.sol:38"
          },
          {
            "label": "__gap",
            "offset": 0,
            "slot": "252",
            "type": "t_array(t_uint256)49_storage",
            "contract": "ReentrancyGuardUpgradeable",
            "src": "@openzeppelin\\contracts-upgradeable\\security\\ReentrancyGuardUpgradeable.sol:80"
          },
          {
            "label": "__gap",
            "offset": 0,
            "slot": "301",
            "type": "t_array(t_uint256)50_storage",
            "contract": "ERC165Upgradeable",
            "src": "@openzeppelin\\contracts-upgradeable\\utils\\introspection\\ERC165Upgradeable.sol:41"
          },
          {
            "label": "s_managementFee",
            "offset": 0,
            "slot": "351",
            "type": "t_uint16",
            "contract": "InvestmentFund",
            "src": "contracts\\InvestmentFund.sol:63"
          },
          {
            "label": "s_investmentNft",
            "offset": 2,
            "slot": "351",
            "type": "t_contract(IInvestmentNFT)6009",
            "contract": "InvestmentFund",
            "src": "contracts\\InvestmentFund.sol:68"
          },
          {
            "label": "s_stakingWlth",
            "offset": 0,
            "slot": "352",
            "type": "t_contract(IStakingWlth)6336",
            "contract": "InvestmentFund",
            "src": "contracts\\InvestmentFund.sol:73"
          },
          {
            "label": "s_unlocker",
            "offset": 0,
            "slot": "353",
            "type": "t_address",
            "contract": "InvestmentFund",
            "src": "contracts\\InvestmentFund.sol:78"
          },
          {
            "label": "s_currency",
            "offset": 0,
            "slot": "354",
            "type": "t_address",
            "contract": "InvestmentFund",
            "src": "contracts\\InvestmentFund.sol:83"
          },
          {
            "label": "s_treasuryWallet",
            "offset": 0,
            "slot": "355",
            "type": "t_address",
            "contract": "InvestmentFund",
            "src": "contracts\\InvestmentFund.sol:88"
          },
          {
            "label": "s_genesisNftRevenue",
            "offset": 0,
            "slot": "356",
            "type": "t_address",
            "contract": "InvestmentFund",
            "src": "contracts\\InvestmentFund.sol:93"
          },
          {
            "label": "s_lpPoolAddress",
            "offset": 0,
            "slot": "357",
            "type": "t_address",
            "contract": "InvestmentFund",
            "src": "contracts\\InvestmentFund.sol:98"
          },
          {
            "label": "s_burnAddress",
            "offset": 0,
            "slot": "358",
            "type": "t_address",
            "contract": "InvestmentFund",
            "src": "contracts\\InvestmentFund.sol:103"
          },
          {
            "label": "s_communityFund",
            "offset": 0,
            "slot": "359",
            "type": "t_address",
            "contract": "InvestmentFund",
            "src": "contracts\\InvestmentFund.sol:108"
          },
          {
            "label": "s_totalIncome",
            "offset": 0,
            "slot": "360",
            "type": "t_uint256",
            "contract": "InvestmentFund",
            "src": "contracts\\InvestmentFund.sol:113"
          },
          {
            "label": "s_nextPayoutToUnlock",
            "offset": 0,
            "slot": "361",
            "type": "t_uint256",
            "contract": "InvestmentFund",
            "src": "contracts\\InvestmentFund.sol:118"
          },
          {
            "label": "s_maxPercentageWalletInvestmentLimit",
            "offset": 0,
            "slot": "362",
            "type": "t_uint256",
            "contract": "InvestmentFund",
            "src": "contracts\\InvestmentFund.sol:123"
          },
          {
            "label": "s_name",
            "offset": 0,
            "slot": "363",
            "type": "t_string_storage",
            "contract": "InvestmentFund",
            "src": "contracts\\InvestmentFund.sol:128"
          },
          {
            "label": "s_cap",
            "offset": 0,
            "slot": "364",
            "type": "t_uint256",
            "contract": "InvestmentFund",
            "src": "contracts\\InvestmentFund.sol:133"
          },
          {
            "label": "s_payouts",
            "offset": 0,
            "slot": "365",
            "type": "t_array(t_struct(Payout)5541_storage)dyn_storage",
            "contract": "InvestmentFund",
            "src": "contracts\\InvestmentFund.sol:138"
          },
          {
            "label": "s_userTotalWithdrawal",
            "offset": 0,
            "slot": "366",
            "type": "t_mapping(t_address,t_uint256)",
            "contract": "InvestmentFund",
            "src": "contracts\\InvestmentFund.sol:143"
          },
          {
            "label": "s_userNextPayout",
            "offset": 0,
            "slot": "367",
            "type": "t_mapping(t_address,t_uint256)",
            "contract": "InvestmentFund",
            "src": "contracts\\InvestmentFund.sol:148"
          },
          {
            "label": "s_projects",
            "offset": 0,
            "slot": "368",
            "type": "t_struct(AddressSet)2298_storage",
            "contract": "InvestmentFund",
            "src": "contracts\\InvestmentFund.sol:153"
          },
          {
            "label": "__gap",
            "offset": 0,
            "slot": "370",
            "type": "t_array(t_uint256)48_storage",
            "contract": "InvestmentFund",
            "src": "contracts\\InvestmentFund.sol:757"
          }
        ],
        "types": {
          "t_address": {
            "label": "address",
            "numberOfBytes": "20"
          },
          "t_array(t_bytes32)dyn_storage": {
            "label": "bytes32[]",
            "numberOfBytes": "32"
          },
          "t_array(t_struct(Payout)5541_storage)dyn_storage": {
            "label": "struct IInvestmentFund.Payout[]",
            "numberOfBytes": "32"
          },
          "t_array(t_uint256)48_storage": {
            "label": "uint256[48]",
            "numberOfBytes": "1536"
          },
          "t_array(t_uint256)49_storage": {
            "label": "uint256[49]",
            "numberOfBytes": "1568"
          },
          "t_array(t_uint256)50_storage": {
            "label": "uint256[50]",
            "numberOfBytes": "1600"
          },
          "t_bool": {
            "label": "bool",
            "numberOfBytes": "1"
          },
          "t_bytes32": {
            "label": "bytes32",
            "numberOfBytes": "32"
          },
          "t_bytes4": {
            "label": "bytes4",
            "numberOfBytes": "4"
          },
          "t_contract(IInvestmentNFT)6009": {
            "label": "contract IInvestmentNFT",
            "numberOfBytes": "20"
          },
          "t_contract(IStakingWlth)6336": {
            "label": "contract IStakingWlth",
            "numberOfBytes": "20"
          },
          "t_mapping(t_address,t_uint256)": {
            "label": "mapping(address => uint256)",
            "numberOfBytes": "32"
          },
          "t_mapping(t_bytes32,t_mapping(t_bytes4,t_bool))": {
            "label": "mapping(bytes32 => mapping(bytes4 => bool))",
            "numberOfBytes": "32"
          },
          "t_mapping(t_bytes32,t_uint256)": {
            "label": "mapping(bytes32 => uint256)",
            "numberOfBytes": "32"
          },
          "t_mapping(t_bytes4,t_bool)": {
            "label": "mapping(bytes4 => bool)",
            "numberOfBytes": "32"
          },
          "t_string_storage": {
            "label": "string",
            "numberOfBytes": "32"
          },
          "t_struct(AddressSet)2298_storage": {
            "label": "struct EnumerableSetUpgradeable.AddressSet",
            "members": [
              {
                "label": "_inner",
                "type": "t_struct(Set)1983_storage",
                "offset": 0,
                "slot": "0"
              }
            ],
            "numberOfBytes": "64"
          },
          "t_struct(Block)5531_storage": {
            "label": "struct IInvestmentFund.Block",
            "members": [
              {
                "label": "number",
                "type": "t_uint128",
                "offset": 0,
                "slot": "0"
              },
              {
                "label": "timestamp",
                "type": "t_uint128",
                "offset": 16,
                "slot": "0"
              }
            ],
            "numberOfBytes": "32"
          },
          "t_struct(Payout)5541_storage": {
            "label": "struct IInvestmentFund.Payout",
            "members": [
              {
                "label": "value",
                "type": "t_uint256",
                "offset": 0,
                "slot": "0"
              },
              {
                "label": "blockData",
                "type": "t_struct(Block)5531_storage",
                "offset": 0,
                "slot": "1"
              },
              {
                "label": "inProfit",
                "type": "t_bool",
                "offset": 0,
                "slot": "2"
              },
              {
                "label": "locked",
                "type": "t_bool",
                "offset": 1,
                "slot": "2"
              }
            ],
            "numberOfBytes": "96"
          },
          "t_struct(Set)1983_storage": {
            "label": "struct EnumerableSetUpgradeable.Set",
            "members": [
              {
                "label": "_values",
                "type": "t_array(t_bytes32)dyn_storage",
                "offset": 0,
                "slot": "0"
              },
              {
                "label": "_indexes",
                "type": "t_mapping(t_bytes32,t_uint256)",
                "offset": 0,
                "slot": "1"
              }
            ],
            "numberOfBytes": "64"
          },
          "t_uint128": {
            "label": "uint128",
            "numberOfBytes": "16"
          },
          "t_uint16": {
            "label": "uint16",
            "numberOfBytes": "2"
          },
          "t_uint256": {
            "label": "uint256",
            "numberOfBytes": "32"
          },
          "t_uint8": {
            "label": "uint8",
            "numberOfBytes": "1"
          }
        }
      }
    },
    "024bd943449109c78a9d8da4963ea1d1f937312851f5d48b92faf75a9b477f10": {
      "address": "0xd8410282089372aDf687780d84982fEC241439ab",
      "txHash": "0x2153baf26764062fec1ae294bbeb05185de49d2a82abba6077b52d55ca581f4c",
      "layout": {
        "solcVersion": "0.8.18",
        "storage": [
          {
            "label": "_initialized",
            "offset": 0,
            "slot": "0",
            "type": "t_uint8",
            "contract": "Initializable",
            "src": "@openzeppelin\\contracts-upgradeable\\proxy\\utils\\Initializable.sol:62",
            "retypedFrom": "bool"
          },
          {
            "label": "_initializing",
            "offset": 1,
            "slot": "0",
            "type": "t_bool",
            "contract": "Initializable",
            "src": "@openzeppelin\\contracts-upgradeable\\proxy\\utils\\Initializable.sol:67"
          },
          {
            "label": "__gap",
            "offset": 0,
            "slot": "1",
            "type": "t_array(t_uint256)50_storage",
            "contract": "ContextUpgradeable",
            "src": "@openzeppelin\\contracts-upgradeable\\utils\\ContextUpgradeable.sol:36"
          },
          {
            "label": "__gap",
            "offset": 0,
            "slot": "51",
            "type": "t_array(t_uint256)50_storage",
            "contract": "ERC165Upgradeable",
            "src": "@openzeppelin\\contracts-upgradeable\\utils\\introspection\\ERC165Upgradeable.sol:41"
          },
          {
            "label": "_name",
            "offset": 0,
            "slot": "101",
            "type": "t_string_storage",
            "contract": "ERC721Upgradeable",
            "src": "@openzeppelin\\contracts-upgradeable\\token\\ERC721\\ERC721Upgradeable.sol:25"
          },
          {
            "label": "_symbol",
            "offset": 0,
            "slot": "102",
            "type": "t_string_storage",
            "contract": "ERC721Upgradeable",
            "src": "@openzeppelin\\contracts-upgradeable\\token\\ERC721\\ERC721Upgradeable.sol:28"
          },
          {
            "label": "_owners",
            "offset": 0,
            "slot": "103",
            "type": "t_mapping(t_uint256,t_address)",
            "contract": "ERC721Upgradeable",
            "src": "@openzeppelin\\contracts-upgradeable\\token\\ERC721\\ERC721Upgradeable.sol:31"
          },
          {
            "label": "_balances",
            "offset": 0,
            "slot": "104",
            "type": "t_mapping(t_address,t_uint256)",
            "contract": "ERC721Upgradeable",
            "src": "@openzeppelin\\contracts-upgradeable\\token\\ERC721\\ERC721Upgradeable.sol:34"
          },
          {
            "label": "_tokenApprovals",
            "offset": 0,
            "slot": "105",
            "type": "t_mapping(t_uint256,t_address)",
            "contract": "ERC721Upgradeable",
            "src": "@openzeppelin\\contracts-upgradeable\\token\\ERC721\\ERC721Upgradeable.sol:37"
          },
          {
            "label": "_operatorApprovals",
            "offset": 0,
            "slot": "106",
            "type": "t_mapping(t_address,t_mapping(t_address,t_bool))",
            "contract": "ERC721Upgradeable",
            "src": "@openzeppelin\\contracts-upgradeable\\token\\ERC721\\ERC721Upgradeable.sol:40"
          },
          {
            "label": "__gap",
            "offset": 0,
            "slot": "107",
            "type": "t_array(t_uint256)44_storage",
            "contract": "ERC721Upgradeable",
            "src": "@openzeppelin\\contracts-upgradeable\\token\\ERC721\\ERC721Upgradeable.sol:517"
          },
          {
            "label": "_ownedTokens",
            "offset": 0,
            "slot": "151",
            "type": "t_mapping(t_address,t_mapping(t_uint256,t_uint256))",
            "contract": "ERC721EnumerableUpgradeable",
            "src": "@openzeppelin\\contracts-upgradeable\\token\\ERC721\\extensions\\ERC721EnumerableUpgradeable.sol:22"
          },
          {
            "label": "_ownedTokensIndex",
            "offset": 0,
            "slot": "152",
            "type": "t_mapping(t_uint256,t_uint256)",
            "contract": "ERC721EnumerableUpgradeable",
            "src": "@openzeppelin\\contracts-upgradeable\\token\\ERC721\\extensions\\ERC721EnumerableUpgradeable.sol:25"
          },
          {
            "label": "_allTokens",
            "offset": 0,
            "slot": "153",
            "type": "t_array(t_uint256)dyn_storage",
            "contract": "ERC721EnumerableUpgradeable",
            "src": "@openzeppelin\\contracts-upgradeable\\token\\ERC721\\extensions\\ERC721EnumerableUpgradeable.sol:28"
          },
          {
            "label": "_allTokensIndex",
            "offset": 0,
            "slot": "154",
            "type": "t_mapping(t_uint256,t_uint256)",
            "contract": "ERC721EnumerableUpgradeable",
            "src": "@openzeppelin\\contracts-upgradeable\\token\\ERC721\\extensions\\ERC721EnumerableUpgradeable.sol:31"
          },
          {
            "label": "__gap",
            "offset": 0,
            "slot": "155",
            "type": "t_array(t_uint256)46_storage",
            "contract": "ERC721EnumerableUpgradeable",
            "src": "@openzeppelin\\contracts-upgradeable\\token\\ERC721\\extensions\\ERC721EnumerableUpgradeable.sol:171"
          },
          {
            "label": "_paused",
            "offset": 0,
            "slot": "201",
            "type": "t_bool",
            "contract": "PausableUpgradeable",
            "src": "@openzeppelin\\contracts-upgradeable\\security\\PausableUpgradeable.sol:29"
          },
          {
            "label": "__gap",
            "offset": 0,
            "slot": "202",
            "type": "t_array(t_uint256)49_storage",
            "contract": "PausableUpgradeable",
            "src": "@openzeppelin\\contracts-upgradeable\\security\\PausableUpgradeable.sol:116"
          },
          {
            "label": "_roles",
            "offset": 0,
            "slot": "251",
            "type": "t_mapping(t_bytes32,t_struct(RoleData)7809_storage)",
            "contract": "AccessControlUpgradeable",
            "src": "@openzeppelin\\contracts-upgradeable\\access\\AccessControlUpgradeable.sol:61"
          },
          {
            "label": "__gap",
            "offset": 0,
            "slot": "252",
            "type": "t_array(t_uint256)49_storage",
            "contract": "AccessControlUpgradeable",
            "src": "@openzeppelin\\contracts-upgradeable\\access\\AccessControlUpgradeable.sol:259"
          },
          {
            "label": "_roleMembers",
            "offset": 0,
            "slot": "301",
            "type": "t_mapping(t_bytes32,t_struct(AddressSet)19321_storage)",
            "contract": "AccessControlEnumerableUpgradeable",
            "src": "@openzeppelin\\contracts-upgradeable\\access\\AccessControlEnumerableUpgradeable.sol:22"
          },
          {
            "label": "__gap",
            "offset": 0,
            "slot": "302",
            "type": "t_array(t_uint256)49_storage",
            "contract": "AccessControlEnumerableUpgradeable",
            "src": "@openzeppelin\\contracts-upgradeable\\access\\AccessControlEnumerableUpgradeable.sol:76"
          },
          {
            "label": "_defaultRoyaltyInfo",
            "offset": 0,
            "slot": "351",
            "type": "t_struct(RoyaltyInfo)13276_storage",
            "contract": "ERC2981Upgradeable",
            "src": "@openzeppelin\\contracts-upgradeable\\token\\common\\ERC2981Upgradeable.sol:36"
          },
          {
            "label": "_tokenRoyaltyInfo",
            "offset": 0,
            "slot": "352",
            "type": "t_mapping(t_uint256,t_struct(RoyaltyInfo)13276_storage)",
            "contract": "ERC2981Upgradeable",
            "src": "@openzeppelin\\contracts-upgradeable\\token\\common\\ERC2981Upgradeable.sol:37"
          },
          {
            "label": "__gap",
            "offset": 0,
            "slot": "353",
            "type": "t_array(t_uint256)48_storage",
            "contract": "ERC2981Upgradeable",
            "src": "@openzeppelin\\contracts-upgradeable\\token\\common\\ERC2981Upgradeable.sol:123"
          },
          {
            "label": "__gap",
            "offset": 0,
            "slot": "401",
            "type": "t_array(t_uint256)50_storage",
            "contract": "ERC721HolderUpgradeable",
            "src": "@openzeppelin\\contracts-upgradeable\\token\\ERC721\\utils\\ERC721HolderUpgradeable.sol:40"
          },
          {
            "label": "s_owner",
            "offset": 0,
            "slot": "451",
            "type": "t_address",
            "contract": "GenesisNFT",
            "src": "contracts\\GenesisNFT.sol:31"
          },
          {
            "label": "s_tokenURI",
            "offset": 0,
            "slot": "452",
            "type": "t_string_storage",
            "contract": "GenesisNFT",
            "src": "contracts\\GenesisNFT.sol:32"
          },
          {
            "label": "s_series",
            "offset": 0,
            "slot": "453",
            "type": "t_uint256",
            "contract": "GenesisNFT",
            "src": "contracts\\GenesisNFT.sol:33"
          },
          {
            "label": "__gap",
            "offset": 0,
            "slot": "454",
            "type": "t_array(t_uint256)48_storage",
            "contract": "GenesisNFT",
            "src": "contracts\\GenesisNFT.sol:259"
          }
        ],
        "types": {
          "t_address": {
            "label": "address",
            "numberOfBytes": "20"
          },
          "t_array(t_bytes32)dyn_storage": {
            "label": "bytes32[]",
            "numberOfBytes": "32"
          },
          "t_array(t_uint256)44_storage": {
            "label": "uint256[44]",
            "numberOfBytes": "1408"
          },
          "t_array(t_uint256)46_storage": {
            "label": "uint256[46]",
            "numberOfBytes": "1472"
          },
          "t_array(t_uint256)48_storage": {
            "label": "uint256[48]",
            "numberOfBytes": "1536"
          },
          "t_array(t_uint256)49_storage": {
            "label": "uint256[49]",
            "numberOfBytes": "1568"
          },
          "t_array(t_uint256)50_storage": {
            "label": "uint256[50]",
            "numberOfBytes": "1600"
          },
          "t_array(t_uint256)dyn_storage": {
            "label": "uint256[]",
            "numberOfBytes": "32"
          },
          "t_bool": {
            "label": "bool",
            "numberOfBytes": "1"
          },
          "t_bytes32": {
            "label": "bytes32",
            "numberOfBytes": "32"
          },
          "t_mapping(t_address,t_bool)": {
            "label": "mapping(address => bool)",
            "numberOfBytes": "32"
          },
          "t_mapping(t_address,t_mapping(t_address,t_bool))": {
            "label": "mapping(address => mapping(address => bool))",
            "numberOfBytes": "32"
          },
          "t_mapping(t_address,t_mapping(t_uint256,t_uint256))": {
            "label": "mapping(address => mapping(uint256 => uint256))",
            "numberOfBytes": "32"
          },
          "t_mapping(t_address,t_uint256)": {
            "label": "mapping(address => uint256)",
            "numberOfBytes": "32"
          },
          "t_mapping(t_bytes32,t_struct(AddressSet)19321_storage)": {
            "label": "mapping(bytes32 => struct EnumerableSetUpgradeable.AddressSet)",
            "numberOfBytes": "32"
          },
          "t_mapping(t_bytes32,t_struct(RoleData)7809_storage)": {
            "label": "mapping(bytes32 => struct AccessControlUpgradeable.RoleData)",
            "numberOfBytes": "32"
          },
          "t_mapping(t_bytes32,t_uint256)": {
            "label": "mapping(bytes32 => uint256)",
            "numberOfBytes": "32"
          },
          "t_mapping(t_uint256,t_address)": {
            "label": "mapping(uint256 => address)",
            "numberOfBytes": "32"
          },
          "t_mapping(t_uint256,t_struct(RoyaltyInfo)13276_storage)": {
            "label": "mapping(uint256 => struct ERC2981Upgradeable.RoyaltyInfo)",
            "numberOfBytes": "32"
          },
          "t_mapping(t_uint256,t_uint256)": {
            "label": "mapping(uint256 => uint256)",
            "numberOfBytes": "32"
          },
          "t_string_storage": {
            "label": "string",
            "numberOfBytes": "32"
          },
          "t_struct(AddressSet)19321_storage": {
            "label": "struct EnumerableSetUpgradeable.AddressSet",
            "members": [
              {
                "label": "_inner",
                "type": "t_struct(Set)19006_storage",
                "offset": 0,
                "slot": "0"
              }
            ],
            "numberOfBytes": "64"
          },
          "t_struct(RoleData)7809_storage": {
            "label": "struct AccessControlUpgradeable.RoleData",
            "members": [
              {
                "label": "members",
                "type": "t_mapping(t_address,t_bool)",
                "offset": 0,
                "slot": "0"
              },
              {
                "label": "adminRole",
                "type": "t_bytes32",
                "offset": 0,
                "slot": "1"
              }
            ],
            "numberOfBytes": "64"
          },
          "t_struct(RoyaltyInfo)13276_storage": {
            "label": "struct ERC2981Upgradeable.RoyaltyInfo",
            "members": [
              {
                "label": "receiver",
                "type": "t_address",
                "offset": 0,
                "slot": "0"
              },
              {
                "label": "royaltyFraction",
                "type": "t_uint96",
                "offset": 20,
                "slot": "0"
              }
            ],
            "numberOfBytes": "32"
          },
          "t_struct(Set)19006_storage": {
            "label": "struct EnumerableSetUpgradeable.Set",
            "members": [
              {
                "label": "_values",
                "type": "t_array(t_bytes32)dyn_storage",
                "offset": 0,
                "slot": "0"
              },
              {
                "label": "_indexes",
                "type": "t_mapping(t_bytes32,t_uint256)",
                "offset": 0,
                "slot": "1"
              }
            ],
            "numberOfBytes": "64"
          },
          "t_uint256": {
            "label": "uint256",
            "numberOfBytes": "32"
          },
          "t_uint8": {
            "label": "uint8",
            "numberOfBytes": "1"
          },
          "t_uint96": {
            "label": "uint96",
            "numberOfBytes": "12"
          }
        }
      }
    },
    "f093039e3e805b41fefa1cd57348b5daf3a39b40bc294e118c5e4e19a127ba59": {
      "address": "0x437608AB7a29841BCF51079322429cE25d1f1e81",
      "txHash": "0xecc96ae68c4ca417aa88001d833421cda875e70ccbe7f1e463be43690fe1192d",
      "layout": {
        "solcVersion": "0.8.18",
        "storage": [
          {
            "label": "_initialized",
            "offset": 0,
            "slot": "0",
            "type": "t_uint8",
            "contract": "Initializable",
            "src": "@openzeppelin/contracts-upgradeable/proxy/utils/Initializable.sol:62",
            "retypedFrom": "bool"
          },
          {
            "label": "_initializing",
            "offset": 1,
            "slot": "0",
            "type": "t_bool",
            "contract": "Initializable",
            "src": "@openzeppelin/contracts-upgradeable/proxy/utils/Initializable.sol:67"
          },
          {
            "label": "__gap",
            "offset": 0,
            "slot": "1",
            "type": "t_array(t_uint256)50_storage",
            "contract": "ContextUpgradeable",
            "src": "@openzeppelin/contracts-upgradeable/utils/ContextUpgradeable.sol:36"
          },
          {
            "label": "__gap",
            "offset": 0,
            "slot": "51",
            "type": "t_array(t_uint256)50_storage",
            "contract": "ERC165Upgradeable",
            "src": "@openzeppelin/contracts-upgradeable/utils/introspection/ERC165Upgradeable.sol:41"
          },
          {
            "label": "_name",
            "offset": 0,
            "slot": "101",
            "type": "t_string_storage",
            "contract": "ERC721Upgradeable",
            "src": "@openzeppelin/contracts-upgradeable/token/ERC721/ERC721Upgradeable.sol:25"
          },
          {
            "label": "_symbol",
            "offset": 0,
            "slot": "102",
            "type": "t_string_storage",
            "contract": "ERC721Upgradeable",
            "src": "@openzeppelin/contracts-upgradeable/token/ERC721/ERC721Upgradeable.sol:28"
          },
          {
            "label": "_owners",
            "offset": 0,
            "slot": "103",
            "type": "t_mapping(t_uint256,t_address)",
            "contract": "ERC721Upgradeable",
            "src": "@openzeppelin/contracts-upgradeable/token/ERC721/ERC721Upgradeable.sol:31"
          },
          {
            "label": "_balances",
            "offset": 0,
            "slot": "104",
            "type": "t_mapping(t_address,t_uint256)",
            "contract": "ERC721Upgradeable",
            "src": "@openzeppelin/contracts-upgradeable/token/ERC721/ERC721Upgradeable.sol:34"
          },
          {
            "label": "_tokenApprovals",
            "offset": 0,
            "slot": "105",
            "type": "t_mapping(t_uint256,t_address)",
            "contract": "ERC721Upgradeable",
            "src": "@openzeppelin/contracts-upgradeable/token/ERC721/ERC721Upgradeable.sol:37"
          },
          {
            "label": "_operatorApprovals",
            "offset": 0,
            "slot": "106",
            "type": "t_mapping(t_address,t_mapping(t_address,t_bool))",
            "contract": "ERC721Upgradeable",
            "src": "@openzeppelin/contracts-upgradeable/token/ERC721/ERC721Upgradeable.sol:40"
          },
          {
            "label": "__gap",
            "offset": 0,
            "slot": "107",
            "type": "t_array(t_uint256)44_storage",
            "contract": "ERC721Upgradeable",
            "src": "@openzeppelin/contracts-upgradeable/token/ERC721/ERC721Upgradeable.sol:517"
          },
          {
            "label": "_ownedTokens",
            "offset": 0,
            "slot": "151",
            "type": "t_mapping(t_address,t_mapping(t_uint256,t_uint256))",
            "contract": "ERC721EnumerableUpgradeable",
            "src": "@openzeppelin/contracts-upgradeable/token/ERC721/extensions/ERC721EnumerableUpgradeable.sol:22"
          },
          {
            "label": "_ownedTokensIndex",
            "offset": 0,
            "slot": "152",
            "type": "t_mapping(t_uint256,t_uint256)",
            "contract": "ERC721EnumerableUpgradeable",
            "src": "@openzeppelin/contracts-upgradeable/token/ERC721/extensions/ERC721EnumerableUpgradeable.sol:25"
          },
          {
            "label": "_allTokens",
            "offset": 0,
            "slot": "153",
            "type": "t_array(t_uint256)dyn_storage",
            "contract": "ERC721EnumerableUpgradeable",
            "src": "@openzeppelin/contracts-upgradeable/token/ERC721/extensions/ERC721EnumerableUpgradeable.sol:28"
          },
          {
            "label": "_allTokensIndex",
            "offset": 0,
            "slot": "154",
            "type": "t_mapping(t_uint256,t_uint256)",
            "contract": "ERC721EnumerableUpgradeable",
            "src": "@openzeppelin/contracts-upgradeable/token/ERC721/extensions/ERC721EnumerableUpgradeable.sol:31"
          },
          {
            "label": "__gap",
            "offset": 0,
            "slot": "155",
            "type": "t_array(t_uint256)46_storage",
            "contract": "ERC721EnumerableUpgradeable",
            "src": "@openzeppelin/contracts-upgradeable/token/ERC721/extensions/ERC721EnumerableUpgradeable.sol:171"
          },
          {
            "label": "_tokenURIs",
            "offset": 0,
            "slot": "201",
            "type": "t_mapping(t_uint256,t_string_storage)",
            "contract": "ERC721URIStorageUpgradeable",
            "src": "@openzeppelin/contracts-upgradeable/token/ERC721/extensions/ERC721URIStorageUpgradeable.sol:21"
          },
          {
            "label": "__gap",
            "offset": 0,
            "slot": "202",
            "type": "t_array(t_uint256)49_storage",
            "contract": "ERC721URIStorageUpgradeable",
            "src": "@openzeppelin/contracts-upgradeable/token/ERC721/extensions/ERC721URIStorageUpgradeable.sol:74"
          },
          {
            "label": "_owner",
            "offset": 0,
            "slot": "251",
            "type": "t_address",
            "contract": "OwnableUpgradeable",
            "src": "@openzeppelin/contracts-upgradeable/access/OwnableUpgradeable.sol:22"
          },
          {
            "label": "__gap",
            "offset": 0,
            "slot": "252",
            "type": "t_array(t_uint256)49_storage",
            "contract": "OwnableUpgradeable",
            "src": "@openzeppelin/contracts-upgradeable/access/OwnableUpgradeable.sol:94"
          },
          {
            "label": "_paused",
            "offset": 0,
            "slot": "301",
            "type": "t_bool",
            "contract": "PausableUpgradeable",
            "src": "@openzeppelin/contracts-upgradeable/security/PausableUpgradeable.sol:29"
          },
          {
            "label": "__gap",
            "offset": 0,
            "slot": "302",
            "type": "t_array(t_uint256)49_storage",
            "contract": "PausableUpgradeable",
            "src": "@openzeppelin/contracts-upgradeable/security/PausableUpgradeable.sol:116"
          },
          {
            "label": "__gap",
            "offset": 0,
            "slot": "351",
            "type": "t_array(t_uint256)50_storage",
            "contract": "ERC721PausableUpgradeable",
            "src": "@openzeppelin/contracts-upgradeable/token/ERC721/extensions/ERC721PausableUpgradeable.sol:53"
          },
          {
            "label": "_defaultRoyaltyInfo",
            "offset": 0,
            "slot": "401",
            "type": "t_struct(RoyaltyInfo)13276_storage",
            "contract": "ERC2981Upgradeable",
            "src": "@openzeppelin/contracts-upgradeable/token/common/ERC2981Upgradeable.sol:36"
          },
          {
            "label": "_tokenRoyaltyInfo",
            "offset": 0,
            "slot": "402",
            "type": "t_mapping(t_uint256,t_struct(RoyaltyInfo)13276_storage)",
            "contract": "ERC2981Upgradeable",
            "src": "@openzeppelin/contracts-upgradeable/token/common/ERC2981Upgradeable.sol:37"
          },
          {
            "label": "__gap",
            "offset": 0,
            "slot": "403",
            "type": "t_array(t_uint256)48_storage",
            "contract": "ERC2981Upgradeable",
            "src": "@openzeppelin/contracts-upgradeable/token/common/ERC2981Upgradeable.sol:123"
          },
          {
            "label": "__gap",
            "offset": 0,
            "slot": "451",
            "type": "t_array(t_uint256)50_storage",
            "contract": "OwnablePausable",
            "src": "contracts/OwnablePausable.sol:46"
          },
          {
            "label": "minimumValue",
            "offset": 0,
            "slot": "501",
            "type": "t_uint256",
            "contract": "InvestmentNFT",
            "src": "contracts/InvestmentNFT.sol:44"
          },
          {
            "label": "tokenValue",
            "offset": 0,
            "slot": "502",
            "type": "t_mapping(t_uint256,t_uint256)",
            "contract": "InvestmentNFT",
            "src": "contracts/InvestmentNFT.sol:49"
          },
          {
            "label": "_tokenIdCounter",
            "offset": 0,
            "slot": "503",
            "type": "t_struct(Counter)15168_storage",
            "contract": "InvestmentNFT",
            "src": "contracts/InvestmentNFT.sol:51"
          },
          {
            "label": "_minters",
            "offset": 0,
            "slot": "504",
            "type": "t_mapping(t_address,t_bool)",
            "contract": "InvestmentNFT",
            "src": "contracts/InvestmentNFT.sol:52"
          },
          {
            "label": "_investors",
            "offset": 0,
            "slot": "505",
            "type": "t_struct(AddressSet)19321_storage",
            "contract": "InvestmentNFT",
            "src": "contracts/InvestmentNFT.sol:54"
          },
          {
            "label": "_accountValueHistory",
            "offset": 0,
            "slot": "507",
            "type": "t_mapping(t_address,t_struct(History)13759_storage)",
            "contract": "InvestmentNFT",
            "src": "contracts/InvestmentNFT.sol:55"
          },
          {
            "label": "_totalValueHistory",
            "offset": 0,
            "slot": "508",
            "type": "t_struct(History)13759_storage",
            "contract": "InvestmentNFT",
            "src": "contracts/InvestmentNFT.sol:56"
          },
          {
            "label": "__gap",
            "offset": 0,
            "slot": "509",
            "type": "t_array(t_uint256)44_storage",
            "contract": "InvestmentNFT",
            "src": "contracts/InvestmentNFT.sol:328"
          }
        ],
        "types": {
          "t_address": {
            "label": "address",
            "numberOfBytes": "20"
          },
          "t_array(t_bytes32)dyn_storage": {
            "label": "bytes32[]",
            "numberOfBytes": "32"
          },
          "t_array(t_struct(Checkpoint)13764_storage)dyn_storage": {
            "label": "struct CheckpointsUpgradeable.Checkpoint[]",
            "numberOfBytes": "32"
          },
          "t_array(t_uint256)44_storage": {
            "label": "uint256[44]",
            "numberOfBytes": "1408"
          },
          "t_array(t_uint256)46_storage": {
            "label": "uint256[46]",
            "numberOfBytes": "1472"
          },
          "t_array(t_uint256)48_storage": {
            "label": "uint256[48]",
            "numberOfBytes": "1536"
          },
          "t_array(t_uint256)49_storage": {
            "label": "uint256[49]",
            "numberOfBytes": "1568"
          },
          "t_array(t_uint256)50_storage": {
            "label": "uint256[50]",
            "numberOfBytes": "1600"
          },
          "t_array(t_uint256)dyn_storage": {
            "label": "uint256[]",
            "numberOfBytes": "32"
          },
          "t_bool": {
            "label": "bool",
            "numberOfBytes": "1"
          },
          "t_bytes32": {
            "label": "bytes32",
            "numberOfBytes": "32"
          },
          "t_mapping(t_address,t_bool)": {
            "label": "mapping(address => bool)",
            "numberOfBytes": "32"
          },
          "t_mapping(t_address,t_mapping(t_address,t_bool))": {
            "label": "mapping(address => mapping(address => bool))",
            "numberOfBytes": "32"
          },
          "t_mapping(t_address,t_mapping(t_uint256,t_uint256))": {
            "label": "mapping(address => mapping(uint256 => uint256))",
            "numberOfBytes": "32"
          },
          "t_mapping(t_address,t_struct(History)13759_storage)": {
            "label": "mapping(address => struct CheckpointsUpgradeable.History)",
            "numberOfBytes": "32"
          },
          "t_mapping(t_address,t_uint256)": {
            "label": "mapping(address => uint256)",
            "numberOfBytes": "32"
          },
          "t_mapping(t_bytes32,t_uint256)": {
            "label": "mapping(bytes32 => uint256)",
            "numberOfBytes": "32"
          },
          "t_mapping(t_uint256,t_address)": {
            "label": "mapping(uint256 => address)",
            "numberOfBytes": "32"
          },
          "t_mapping(t_uint256,t_string_storage)": {
            "label": "mapping(uint256 => string)",
            "numberOfBytes": "32"
          },
          "t_mapping(t_uint256,t_struct(RoyaltyInfo)13276_storage)": {
            "label": "mapping(uint256 => struct ERC2981Upgradeable.RoyaltyInfo)",
            "numberOfBytes": "32"
          },
          "t_mapping(t_uint256,t_uint256)": {
            "label": "mapping(uint256 => uint256)",
            "numberOfBytes": "32"
          },
          "t_string_storage": {
            "label": "string",
            "numberOfBytes": "32"
          },
          "t_struct(AddressSet)19321_storage": {
            "label": "struct EnumerableSetUpgradeable.AddressSet",
            "members": [
              {
                "label": "_inner",
                "type": "t_struct(Set)19006_storage",
                "offset": 0,
                "slot": "0"
              }
            ],
            "numberOfBytes": "64"
          },
          "t_struct(Checkpoint)13764_storage": {
            "label": "struct CheckpointsUpgradeable.Checkpoint",
            "members": [
              {
                "label": "_blockNumber",
                "type": "t_uint32",
                "offset": 0,
                "slot": "0"
              },
              {
                "label": "_value",
                "type": "t_uint224",
                "offset": 4,
                "slot": "0"
              }
            ],
            "numberOfBytes": "32"
          },
          "t_struct(Counter)15168_storage": {
            "label": "struct CountersUpgradeable.Counter",
            "members": [
              {
                "label": "_value",
                "type": "t_uint256",
                "offset": 0,
                "slot": "0"
              }
            ],
            "numberOfBytes": "32"
          },
          "t_struct(History)13759_storage": {
            "label": "struct CheckpointsUpgradeable.History",
            "members": [
              {
                "label": "_checkpoints",
                "type": "t_array(t_struct(Checkpoint)13764_storage)dyn_storage",
                "offset": 0,
                "slot": "0"
              }
            ],
            "numberOfBytes": "32"
          },
          "t_struct(RoyaltyInfo)13276_storage": {
            "label": "struct ERC2981Upgradeable.RoyaltyInfo",
            "members": [
              {
                "label": "receiver",
                "type": "t_address",
                "offset": 0,
                "slot": "0"
              },
              {
                "label": "royaltyFraction",
                "type": "t_uint96",
                "offset": 20,
                "slot": "0"
              }
            ],
            "numberOfBytes": "32"
          },
          "t_struct(Set)19006_storage": {
            "label": "struct EnumerableSetUpgradeable.Set",
            "members": [
              {
                "label": "_values",
                "type": "t_array(t_bytes32)dyn_storage",
                "offset": 0,
                "slot": "0"
              },
              {
                "label": "_indexes",
                "type": "t_mapping(t_bytes32,t_uint256)",
                "offset": 0,
                "slot": "1"
              }
            ],
            "numberOfBytes": "64"
          },
          "t_uint224": {
            "label": "uint224",
            "numberOfBytes": "28"
          },
          "t_uint256": {
            "label": "uint256",
            "numberOfBytes": "32"
          },
          "t_uint32": {
            "label": "uint32",
            "numberOfBytes": "4"
          },
          "t_uint8": {
            "label": "uint8",
            "numberOfBytes": "1"
          },
          "t_uint96": {
            "label": "uint96",
            "numberOfBytes": "12"
          }
        }
      }
    },
    "6ca09c028ed7c599b9c51df23a6f7b3970862d895647941eeee99648331988d0": {
      "address": "0x3a4331F9bD4957D911D94C55dF90De403A0B8DCB",
      "txHash": "0x6a6283452dd296c6c41f459135dc505ebd94bc2afca8ee5fd2c78282d8fea350",
      "layout": {
        "solcVersion": "0.8.18",
        "storage": [
          {
            "label": "_initialized",
            "offset": 0,
            "slot": "0",
            "type": "t_uint8",
            "contract": "Initializable",
            "src": "@openzeppelin/contracts-upgradeable/proxy/utils/Initializable.sol:62",
            "retypedFrom": "bool"
          },
          {
            "label": "_initializing",
            "offset": 1,
            "slot": "0",
            "type": "t_bool",
            "contract": "Initializable",
            "src": "@openzeppelin/contracts-upgradeable/proxy/utils/Initializable.sol:67"
          },
          {
            "label": "__gap",
            "offset": 0,
            "slot": "1",
            "type": "t_array(t_uint256)50_storage",
            "contract": "ContextUpgradeable",
            "src": "@openzeppelin/contracts-upgradeable/utils/ContextUpgradeable.sol:36"
          },
          {
            "label": "_owner",
            "offset": 0,
            "slot": "51",
            "type": "t_address",
            "contract": "OwnableUpgradeable",
            "src": "@openzeppelin/contracts-upgradeable/access/OwnableUpgradeable.sol:22"
          },
          {
            "label": "__gap",
            "offset": 0,
            "slot": "52",
            "type": "t_array(t_uint256)49_storage",
            "contract": "OwnableUpgradeable",
            "src": "@openzeppelin/contracts-upgradeable/access/OwnableUpgradeable.sol:94"
          },
          {
            "label": "_paused",
            "offset": 0,
            "slot": "101",
            "type": "t_bool",
            "contract": "PausableUpgradeable",
            "src": "@openzeppelin/contracts-upgradeable/security/PausableUpgradeable.sol:29"
          },
          {
            "label": "__gap",
            "offset": 0,
            "slot": "102",
            "type": "t_array(t_uint256)49_storage",
            "contract": "PausableUpgradeable",
            "src": "@openzeppelin/contracts-upgradeable/security/PausableUpgradeable.sol:116"
          },
          {
            "label": "__gap",
            "offset": 0,
            "slot": "151",
            "type": "t_array(t_uint256)50_storage",
            "contract": "OwnablePausable",
            "src": "contracts/OwnablePausable.sol:46"
          },
          {
            "label": "currentState",
            "offset": 0,
            "slot": "201",
            "type": "t_bytes32",
            "contract": "StateMachine",
            "src": "contracts/StateMachine.sol:13"
          },
          {
            "label": "functionsAllowed",
            "offset": 0,
            "slot": "202",
            "type": "t_mapping(t_bytes32,t_mapping(t_bytes4,t_bool))",
            "contract": "StateMachine",
            "src": "contracts/StateMachine.sol:15"
          },
          {
            "label": "__gap",
            "offset": 0,
            "slot": "203",
            "type": "t_array(t_uint256)48_storage",
            "contract": "StateMachine",
            "src": "contracts/StateMachine.sol:45"
          },
          {
            "label": "_status",
            "offset": 0,
            "slot": "251",
            "type": "t_uint256",
            "contract": "ReentrancyGuardUpgradeable",
            "src": "@openzeppelin/contracts-upgradeable/security/ReentrancyGuardUpgradeable.sol:38"
          },
          {
            "label": "__gap",
            "offset": 0,
            "slot": "252",
            "type": "t_array(t_uint256)49_storage",
            "contract": "ReentrancyGuardUpgradeable",
            "src": "@openzeppelin/contracts-upgradeable/security/ReentrancyGuardUpgradeable.sol:80"
          },
          {
            "label": "__gap",
            "offset": 0,
            "slot": "301",
            "type": "t_array(t_uint256)50_storage",
            "contract": "ERC165Upgradeable",
            "src": "@openzeppelin/contracts-upgradeable/utils/introspection/ERC165Upgradeable.sol:41"
          },
          {
            "label": "s_managementFee",
            "offset": 0,
            "slot": "351",
            "type": "t_uint16",
            "contract": "InvestmentFund",
            "src": "contracts/InvestmentFund.sol:63"
          },
          {
            "label": "s_investmentNft",
            "offset": 2,
            "slot": "351",
            "type": "t_contract(IInvestmentNFT)41233",
            "contract": "InvestmentFund",
            "src": "contracts/InvestmentFund.sol:68"
          },
          {
            "label": "s_stakingWlth",
            "offset": 0,
            "slot": "352",
            "type": "t_contract(IStakingWlth)42031",
            "contract": "InvestmentFund",
            "src": "contracts/InvestmentFund.sol:73"
          },
          {
            "label": "s_unlocker",
            "offset": 0,
            "slot": "353",
            "type": "t_address",
            "contract": "InvestmentFund",
            "src": "contracts/InvestmentFund.sol:78"
          },
          {
            "label": "s_currency",
            "offset": 0,
            "slot": "354",
            "type": "t_address",
            "contract": "InvestmentFund",
            "src": "contracts/InvestmentFund.sol:83"
          },
          {
            "label": "s_treasuryWallet",
            "offset": 0,
            "slot": "355",
            "type": "t_address",
            "contract": "InvestmentFund",
            "src": "contracts/InvestmentFund.sol:88"
          },
          {
            "label": "s_genesisNftRevenue",
            "offset": 0,
            "slot": "356",
            "type": "t_address",
            "contract": "InvestmentFund",
            "src": "contracts/InvestmentFund.sol:93"
          },
          {
            "label": "s_lpPoolAddress",
            "offset": 0,
            "slot": "357",
            "type": "t_address",
            "contract": "InvestmentFund",
            "src": "contracts/InvestmentFund.sol:98"
          },
          {
            "label": "s_burnAddress",
            "offset": 0,
            "slot": "358",
            "type": "t_address",
            "contract": "InvestmentFund",
            "src": "contracts/InvestmentFund.sol:103"
          },
          {
            "label": "s_communityFund",
            "offset": 0,
            "slot": "359",
            "type": "t_address",
            "contract": "InvestmentFund",
            "src": "contracts/InvestmentFund.sol:108"
          },
          {
            "label": "s_totalIncome",
            "offset": 0,
            "slot": "360",
            "type": "t_uint256",
            "contract": "InvestmentFund",
            "src": "contracts/InvestmentFund.sol:113"
          },
          {
            "label": "s_nextPayoutToUnlock",
            "offset": 0,
            "slot": "361",
            "type": "t_uint256",
            "contract": "InvestmentFund",
            "src": "contracts/InvestmentFund.sol:118"
          },
          {
            "label": "s_maxPercentageWalletInvestmentLimit",
            "offset": 0,
            "slot": "362",
            "type": "t_uint256",
            "contract": "InvestmentFund",
            "src": "contracts/InvestmentFund.sol:123"
          },
          {
            "label": "s_minimumInvestment",
            "offset": 0,
            "slot": "363",
            "type": "t_uint256",
            "contract": "InvestmentFund",
            "src": "contracts/InvestmentFund.sol:128"
          },
          {
            "label": "s_name",
            "offset": 0,
            "slot": "364",
            "type": "t_string_storage",
            "contract": "InvestmentFund",
            "src": "contracts/InvestmentFund.sol:133"
          },
          {
            "label": "s_cap",
            "offset": 0,
            "slot": "365",
            "type": "t_uint256",
            "contract": "InvestmentFund",
            "src": "contracts/InvestmentFund.sol:138"
          },
          {
            "label": "s_payouts",
            "offset": 0,
            "slot": "366",
            "type": "t_array(t_struct(Payout)40277_storage)dyn_storage",
            "contract": "InvestmentFund",
            "src": "contracts/InvestmentFund.sol:143"
          },
          {
            "label": "s_userTotalWithdrawal",
            "offset": 0,
            "slot": "367",
            "type": "t_mapping(t_address,t_uint256)",
            "contract": "InvestmentFund",
            "src": "contracts/InvestmentFund.sol:148"
          },
          {
            "label": "s_userNextPayout",
            "offset": 0,
            "slot": "368",
            "type": "t_mapping(t_address,t_uint256)",
            "contract": "InvestmentFund",
            "src": "contracts/InvestmentFund.sol:153"
          },
          {
            "label": "s_projects",
            "offset": 0,
            "slot": "369",
            "type": "t_struct(AddressSet)19321_storage",
            "contract": "InvestmentFund",
            "src": "contracts/InvestmentFund.sol:158"
          },
          {
            "label": "__gap",
            "offset": 0,
            "slot": "371",
            "type": "t_array(t_uint256)48_storage",
            "contract": "InvestmentFund",
            "src": "contracts/InvestmentFund.sol:792"
          }
        ],
        "types": {
          "t_address": {
            "label": "address",
            "numberOfBytes": "20"
          },
          "t_array(t_bytes32)dyn_storage": {
            "label": "bytes32[]",
            "numberOfBytes": "32"
          },
          "t_array(t_struct(Payout)40277_storage)dyn_storage": {
            "label": "struct IInvestmentFund.Payout[]",
            "numberOfBytes": "32"
          },
          "t_array(t_uint256)48_storage": {
            "label": "uint256[48]",
            "numberOfBytes": "1536"
          },
          "t_array(t_uint256)49_storage": {
            "label": "uint256[49]",
            "numberOfBytes": "1568"
          },
          "t_array(t_uint256)50_storage": {
            "label": "uint256[50]",
            "numberOfBytes": "1600"
          },
          "t_bool": {
            "label": "bool",
            "numberOfBytes": "1"
          },
          "t_bytes32": {
            "label": "bytes32",
            "numberOfBytes": "32"
          },
          "t_bytes4": {
            "label": "bytes4",
            "numberOfBytes": "4"
          },
          "t_contract(IInvestmentNFT)41233": {
            "label": "contract IInvestmentNFT",
            "numberOfBytes": "20"
          },
          "t_contract(IStakingWlth)42031": {
            "label": "contract IStakingWlth",
            "numberOfBytes": "20"
          },
          "t_mapping(t_address,t_uint256)": {
            "label": "mapping(address => uint256)",
            "numberOfBytes": "32"
          },
          "t_mapping(t_bytes32,t_mapping(t_bytes4,t_bool))": {
            "label": "mapping(bytes32 => mapping(bytes4 => bool))",
            "numberOfBytes": "32"
          },
          "t_mapping(t_bytes32,t_uint256)": {
            "label": "mapping(bytes32 => uint256)",
            "numberOfBytes": "32"
          },
          "t_mapping(t_bytes4,t_bool)": {
            "label": "mapping(bytes4 => bool)",
            "numberOfBytes": "32"
          },
          "t_string_storage": {
            "label": "string",
            "numberOfBytes": "32"
          },
          "t_struct(AddressSet)19321_storage": {
            "label": "struct EnumerableSetUpgradeable.AddressSet",
            "members": [
              {
                "label": "_inner",
                "type": "t_struct(Set)19006_storage",
                "offset": 0,
                "slot": "0"
              }
            ],
            "numberOfBytes": "64"
          },
          "t_struct(Block)40267_storage": {
            "label": "struct IInvestmentFund.Block",
            "members": [
              {
                "label": "number",
                "type": "t_uint128",
                "offset": 0,
                "slot": "0"
              },
              {
                "label": "timestamp",
                "type": "t_uint128",
                "offset": 16,
                "slot": "0"
              }
            ],
            "numberOfBytes": "32"
          },
          "t_struct(Payout)40277_storage": {
            "label": "struct IInvestmentFund.Payout",
            "members": [
              {
                "label": "value",
                "type": "t_uint256",
                "offset": 0,
                "slot": "0"
              },
              {
                "label": "blockData",
                "type": "t_struct(Block)40267_storage",
                "offset": 0,
                "slot": "1"
              },
              {
                "label": "inProfit",
                "type": "t_bool",
                "offset": 0,
                "slot": "2"
              },
              {
                "label": "locked",
                "type": "t_bool",
                "offset": 1,
                "slot": "2"
              }
            ],
            "numberOfBytes": "96"
          },
          "t_struct(Set)19006_storage": {
            "label": "struct EnumerableSetUpgradeable.Set",
            "members": [
              {
                "label": "_values",
                "type": "t_array(t_bytes32)dyn_storage",
                "offset": 0,
                "slot": "0"
              },
              {
                "label": "_indexes",
                "type": "t_mapping(t_bytes32,t_uint256)",
                "offset": 0,
                "slot": "1"
              }
            ],
            "numberOfBytes": "64"
          },
          "t_uint128": {
            "label": "uint128",
            "numberOfBytes": "16"
          },
          "t_uint16": {
            "label": "uint16",
            "numberOfBytes": "2"
          },
          "t_uint256": {
            "label": "uint256",
            "numberOfBytes": "32"
          },
          "t_uint8": {
            "label": "uint8",
            "numberOfBytes": "1"
          }
        }
      }
    },
    "196100981f0872514134bd87aa5266b63d15d56d38a78a273c8a3b68e674fd67": {
      "address": "0xf422F1E99E899E2Ba419F57283F89489582D4C97",
      "txHash": "0xf4b8343e7fc54236681a751219bdfcdcd6e01a2460a78e02e82f0a80ad590764",
      "layout": {
        "solcVersion": "0.8.18",
        "storage": [
          {
            "label": "_initialized",
            "offset": 0,
            "slot": "0",
            "type": "t_uint8",
            "contract": "Initializable",
            "src": "@openzeppelin/contracts-upgradeable/proxy/utils/Initializable.sol:62",
            "retypedFrom": "bool"
          },
          {
            "label": "_initializing",
            "offset": 1,
            "slot": "0",
            "type": "t_bool",
            "contract": "Initializable",
            "src": "@openzeppelin/contracts-upgradeable/proxy/utils/Initializable.sol:67"
          },
          {
            "label": "__gap",
            "offset": 0,
            "slot": "1",
            "type": "t_array(t_uint256)50_storage",
            "contract": "ContextUpgradeable",
            "src": "@openzeppelin/contracts-upgradeable/utils/ContextUpgradeable.sol:36"
          },
          {
            "label": "__gap",
            "offset": 0,
            "slot": "51",
            "type": "t_array(t_uint256)50_storage",
            "contract": "ERC165Upgradeable",
            "src": "@openzeppelin/contracts-upgradeable/utils/introspection/ERC165Upgradeable.sol:41"
          },
          {
            "label": "_name",
            "offset": 0,
            "slot": "101",
            "type": "t_string_storage",
            "contract": "ERC721Upgradeable",
            "src": "@openzeppelin/contracts-upgradeable/token/ERC721/ERC721Upgradeable.sol:25"
          },
          {
            "label": "_symbol",
            "offset": 0,
            "slot": "102",
            "type": "t_string_storage",
            "contract": "ERC721Upgradeable",
            "src": "@openzeppelin/contracts-upgradeable/token/ERC721/ERC721Upgradeable.sol:28"
          },
          {
            "label": "_owners",
            "offset": 0,
            "slot": "103",
            "type": "t_mapping(t_uint256,t_address)",
            "contract": "ERC721Upgradeable",
            "src": "@openzeppelin/contracts-upgradeable/token/ERC721/ERC721Upgradeable.sol:31"
          },
          {
            "label": "_balances",
            "offset": 0,
            "slot": "104",
            "type": "t_mapping(t_address,t_uint256)",
            "contract": "ERC721Upgradeable",
            "src": "@openzeppelin/contracts-upgradeable/token/ERC721/ERC721Upgradeable.sol:34"
          },
          {
            "label": "_tokenApprovals",
            "offset": 0,
            "slot": "105",
            "type": "t_mapping(t_uint256,t_address)",
            "contract": "ERC721Upgradeable",
            "src": "@openzeppelin/contracts-upgradeable/token/ERC721/ERC721Upgradeable.sol:37"
          },
          {
            "label": "_operatorApprovals",
            "offset": 0,
            "slot": "106",
            "type": "t_mapping(t_address,t_mapping(t_address,t_bool))",
            "contract": "ERC721Upgradeable",
            "src": "@openzeppelin/contracts-upgradeable/token/ERC721/ERC721Upgradeable.sol:40"
          },
          {
            "label": "__gap",
            "offset": 0,
            "slot": "107",
            "type": "t_array(t_uint256)44_storage",
            "contract": "ERC721Upgradeable",
            "src": "@openzeppelin/contracts-upgradeable/token/ERC721/ERC721Upgradeable.sol:517"
          },
          {
            "label": "_ownedTokens",
            "offset": 0,
            "slot": "151",
            "type": "t_mapping(t_address,t_mapping(t_uint256,t_uint256))",
            "contract": "ERC721EnumerableUpgradeable",
            "src": "@openzeppelin/contracts-upgradeable/token/ERC721/extensions/ERC721EnumerableUpgradeable.sol:22"
          },
          {
            "label": "_ownedTokensIndex",
            "offset": 0,
            "slot": "152",
            "type": "t_mapping(t_uint256,t_uint256)",
            "contract": "ERC721EnumerableUpgradeable",
            "src": "@openzeppelin/contracts-upgradeable/token/ERC721/extensions/ERC721EnumerableUpgradeable.sol:25"
          },
          {
            "label": "_allTokens",
            "offset": 0,
            "slot": "153",
            "type": "t_array(t_uint256)dyn_storage",
            "contract": "ERC721EnumerableUpgradeable",
            "src": "@openzeppelin/contracts-upgradeable/token/ERC721/extensions/ERC721EnumerableUpgradeable.sol:28"
          },
          {
            "label": "_allTokensIndex",
            "offset": 0,
            "slot": "154",
            "type": "t_mapping(t_uint256,t_uint256)",
            "contract": "ERC721EnumerableUpgradeable",
            "src": "@openzeppelin/contracts-upgradeable/token/ERC721/extensions/ERC721EnumerableUpgradeable.sol:31"
          },
          {
            "label": "__gap",
            "offset": 0,
            "slot": "155",
            "type": "t_array(t_uint256)46_storage",
            "contract": "ERC721EnumerableUpgradeable",
            "src": "@openzeppelin/contracts-upgradeable/token/ERC721/extensions/ERC721EnumerableUpgradeable.sol:171"
          },
          {
            "label": "_tokenURIs",
            "offset": 0,
            "slot": "201",
            "type": "t_mapping(t_uint256,t_string_storage)",
            "contract": "ERC721URIStorageUpgradeable",
            "src": "@openzeppelin/contracts-upgradeable/token/ERC721/extensions/ERC721URIStorageUpgradeable.sol:21"
          },
          {
            "label": "__gap",
            "offset": 0,
            "slot": "202",
            "type": "t_array(t_uint256)49_storage",
            "contract": "ERC721URIStorageUpgradeable",
            "src": "@openzeppelin/contracts-upgradeable/token/ERC721/extensions/ERC721URIStorageUpgradeable.sol:74"
          },
          {
            "label": "_owner",
            "offset": 0,
            "slot": "251",
            "type": "t_address",
            "contract": "OwnableUpgradeable",
            "src": "@openzeppelin/contracts-upgradeable/access/OwnableUpgradeable.sol:22"
          },
          {
            "label": "__gap",
            "offset": 0,
            "slot": "252",
            "type": "t_array(t_uint256)49_storage",
            "contract": "OwnableUpgradeable",
            "src": "@openzeppelin/contracts-upgradeable/access/OwnableUpgradeable.sol:94"
          },
          {
            "label": "_paused",
            "offset": 0,
            "slot": "301",
            "type": "t_bool",
            "contract": "PausableUpgradeable",
            "src": "@openzeppelin/contracts-upgradeable/security/PausableUpgradeable.sol:29"
          },
          {
            "label": "__gap",
            "offset": 0,
            "slot": "302",
            "type": "t_array(t_uint256)49_storage",
            "contract": "PausableUpgradeable",
            "src": "@openzeppelin/contracts-upgradeable/security/PausableUpgradeable.sol:116"
          },
          {
            "label": "__gap",
            "offset": 0,
            "slot": "351",
            "type": "t_array(t_uint256)50_storage",
            "contract": "ERC721PausableUpgradeable",
            "src": "@openzeppelin/contracts-upgradeable/token/ERC721/extensions/ERC721PausableUpgradeable.sol:53"
          },
          {
            "label": "_defaultRoyaltyInfo",
            "offset": 0,
            "slot": "401",
            "type": "t_struct(RoyaltyInfo)13276_storage",
            "contract": "ERC2981Upgradeable",
            "src": "@openzeppelin/contracts-upgradeable/token/common/ERC2981Upgradeable.sol:36"
          },
          {
            "label": "_tokenRoyaltyInfo",
            "offset": 0,
            "slot": "402",
            "type": "t_mapping(t_uint256,t_struct(RoyaltyInfo)13276_storage)",
            "contract": "ERC2981Upgradeable",
            "src": "@openzeppelin/contracts-upgradeable/token/common/ERC2981Upgradeable.sol:37"
          },
          {
            "label": "__gap",
            "offset": 0,
            "slot": "403",
            "type": "t_array(t_uint256)48_storage",
            "contract": "ERC2981Upgradeable",
            "src": "@openzeppelin/contracts-upgradeable/token/common/ERC2981Upgradeable.sol:123"
          },
          {
            "label": "__gap",
            "offset": 0,
            "slot": "451",
            "type": "t_array(t_uint256)50_storage",
            "contract": "OwnablePausable",
            "src": "contracts/OwnablePausable.sol:46"
          },
          {
            "label": "minimumValue",
            "offset": 0,
            "slot": "501",
            "type": "t_uint256",
            "contract": "InvestmentNFT",
            "src": "contracts/InvestmentNFT.sol:47"
          },
          {
            "label": "tokenValue",
            "offset": 0,
            "slot": "502",
            "type": "t_mapping(t_uint256,t_uint256)",
            "contract": "InvestmentNFT",
            "src": "contracts/InvestmentNFT.sol:52"
          },
          {
            "label": "_tokenIdCounter",
            "offset": 0,
            "slot": "503",
            "type": "t_struct(Counter)15168_storage",
            "contract": "InvestmentNFT",
            "src": "contracts/InvestmentNFT.sol:54"
          },
          {
            "label": "_minters",
            "offset": 0,
            "slot": "504",
            "type": "t_mapping(t_address,t_bool)",
            "contract": "InvestmentNFT",
            "src": "contracts/InvestmentNFT.sol:55"
          },
          {
            "label": "_investors",
            "offset": 0,
            "slot": "505",
            "type": "t_struct(AddressSet)19321_storage",
            "contract": "InvestmentNFT",
            "src": "contracts/InvestmentNFT.sol:57"
          },
          {
            "label": "_accountValueHistory",
            "offset": 0,
            "slot": "507",
            "type": "t_mapping(t_address,t_struct(History)13759_storage)",
            "contract": "InvestmentNFT",
            "src": "contracts/InvestmentNFT.sol:58"
          },
          {
            "label": "_totalValueHistory",
            "offset": 0,
            "slot": "508",
            "type": "t_struct(History)13759_storage",
            "contract": "InvestmentNFT",
            "src": "contracts/InvestmentNFT.sol:59"
          },
          {
            "label": "metadata",
            "offset": 0,
            "slot": "509",
            "type": "t_struct(Metadata)41106_storage",
            "contract": "InvestmentNFT",
            "src": "contracts/InvestmentNFT.sol:61"
          },
          {
            "label": "__gap",
            "offset": 0,
            "slot": "513",
            "type": "t_array(t_uint256)40_storage",
            "contract": "InvestmentNFT",
            "src": "contracts/InvestmentNFT.sol:460"
          }
        ],
        "types": {
          "t_address": {
            "label": "address",
            "numberOfBytes": "20"
          },
          "t_array(t_bytes32)dyn_storage": {
            "label": "bytes32[]",
            "numberOfBytes": "32"
          },
          "t_array(t_struct(Checkpoint)13764_storage)dyn_storage": {
            "label": "struct CheckpointsUpgradeable.Checkpoint[]",
            "numberOfBytes": "32"
          },
          "t_array(t_uint256)40_storage": {
            "label": "uint256[40]",
            "numberOfBytes": "1280"
          },
          "t_array(t_uint256)44_storage": {
            "label": "uint256[44]",
            "numberOfBytes": "1408"
          },
          "t_array(t_uint256)46_storage": {
            "label": "uint256[46]",
            "numberOfBytes": "1472"
          },
          "t_array(t_uint256)48_storage": {
            "label": "uint256[48]",
            "numberOfBytes": "1536"
          },
          "t_array(t_uint256)49_storage": {
            "label": "uint256[49]",
            "numberOfBytes": "1568"
          },
          "t_array(t_uint256)50_storage": {
            "label": "uint256[50]",
            "numberOfBytes": "1600"
          },
          "t_array(t_uint256)dyn_storage": {
            "label": "uint256[]",
            "numberOfBytes": "32"
          },
          "t_bool": {
            "label": "bool",
            "numberOfBytes": "1"
          },
          "t_bytes32": {
            "label": "bytes32",
            "numberOfBytes": "32"
          },
          "t_mapping(t_address,t_bool)": {
            "label": "mapping(address => bool)",
            "numberOfBytes": "32"
          },
          "t_mapping(t_address,t_mapping(t_address,t_bool))": {
            "label": "mapping(address => mapping(address => bool))",
            "numberOfBytes": "32"
          },
          "t_mapping(t_address,t_mapping(t_uint256,t_uint256))": {
            "label": "mapping(address => mapping(uint256 => uint256))",
            "numberOfBytes": "32"
          },
          "t_mapping(t_address,t_struct(History)13759_storage)": {
            "label": "mapping(address => struct CheckpointsUpgradeable.History)",
            "numberOfBytes": "32"
          },
          "t_mapping(t_address,t_uint256)": {
            "label": "mapping(address => uint256)",
            "numberOfBytes": "32"
          },
          "t_mapping(t_bytes32,t_uint256)": {
            "label": "mapping(bytes32 => uint256)",
            "numberOfBytes": "32"
          },
          "t_mapping(t_uint256,t_address)": {
            "label": "mapping(uint256 => address)",
            "numberOfBytes": "32"
          },
          "t_mapping(t_uint256,t_string_storage)": {
            "label": "mapping(uint256 => string)",
            "numberOfBytes": "32"
          },
          "t_mapping(t_uint256,t_struct(RoyaltyInfo)13276_storage)": {
            "label": "mapping(uint256 => struct ERC2981Upgradeable.RoyaltyInfo)",
            "numberOfBytes": "32"
          },
          "t_mapping(t_uint256,t_uint256)": {
            "label": "mapping(uint256 => uint256)",
            "numberOfBytes": "32"
          },
          "t_string_storage": {
            "label": "string",
            "numberOfBytes": "32"
          },
          "t_struct(AddressSet)19321_storage": {
            "label": "struct EnumerableSetUpgradeable.AddressSet",
            "members": [
              {
                "label": "_inner",
                "type": "t_struct(Set)19006_storage",
                "offset": 0,
                "slot": "0"
              }
            ],
            "numberOfBytes": "64"
          },
          "t_struct(Checkpoint)13764_storage": {
            "label": "struct CheckpointsUpgradeable.Checkpoint",
            "members": [
              {
                "label": "_blockNumber",
                "type": "t_uint32",
                "offset": 0,
                "slot": "0"
              },
              {
                "label": "_value",
                "type": "t_uint224",
                "offset": 4,
                "slot": "0"
              }
            ],
            "numberOfBytes": "32"
          },
          "t_struct(Counter)15168_storage": {
            "label": "struct CountersUpgradeable.Counter",
            "members": [
              {
                "label": "_value",
                "type": "t_uint256",
                "offset": 0,
                "slot": "0"
              }
            ],
            "numberOfBytes": "32"
          },
          "t_struct(History)13759_storage": {
            "label": "struct CheckpointsUpgradeable.History",
            "members": [
              {
                "label": "_checkpoints",
                "type": "t_array(t_struct(Checkpoint)13764_storage)dyn_storage",
                "offset": 0,
                "slot": "0"
              }
            ],
            "numberOfBytes": "32"
          },
          "t_struct(Metadata)41106_storage": {
            "label": "struct IInvestmentNFT.Metadata",
            "members": [
              {
                "label": "name",
                "type": "t_string_storage",
                "offset": 0,
                "slot": "0"
              },
              {
                "label": "description",
                "type": "t_string_storage",
                "offset": 0,
                "slot": "1"
              },
              {
                "label": "image",
                "type": "t_string_storage",
                "offset": 0,
                "slot": "2"
              },
              {
                "label": "externalUrl",
                "type": "t_string_storage",
                "offset": 0,
                "slot": "3"
              }
            ],
            "numberOfBytes": "128"
          },
          "t_struct(RoyaltyInfo)13276_storage": {
            "label": "struct ERC2981Upgradeable.RoyaltyInfo",
            "members": [
              {
                "label": "receiver",
                "type": "t_address",
                "offset": 0,
                "slot": "0"
              },
              {
                "label": "royaltyFraction",
                "type": "t_uint96",
                "offset": 20,
                "slot": "0"
              }
            ],
            "numberOfBytes": "32"
          },
          "t_struct(Set)19006_storage": {
            "label": "struct EnumerableSetUpgradeable.Set",
            "members": [
              {
                "label": "_values",
                "type": "t_array(t_bytes32)dyn_storage",
                "offset": 0,
                "slot": "0"
              },
              {
                "label": "_indexes",
                "type": "t_mapping(t_bytes32,t_uint256)",
                "offset": 0,
                "slot": "1"
              }
            ],
            "numberOfBytes": "64"
          },
          "t_uint224": {
            "label": "uint224",
            "numberOfBytes": "28"
          },
          "t_uint256": {
            "label": "uint256",
            "numberOfBytes": "32"
          },
          "t_uint32": {
            "label": "uint32",
            "numberOfBytes": "4"
          },
          "t_uint8": {
            "label": "uint8",
            "numberOfBytes": "1"
          },
          "t_uint96": {
            "label": "uint96",
            "numberOfBytes": "12"
          }
        }
      }
    },
    "7e3237d56abb903a43b3bbcf42132b3798ce553147ba9c2bae24c1f994fd3643": {
      "address": "0x1Bc28042baF0213e19ddeee9196c1af554278011",
      "txHash": "0x7c6667d250ffbe5c310731dec7dc0f15151f73ecf33c545d684db2a1edaf604d",
      "layout": {
        "solcVersion": "0.8.18",
        "storage": [
          {
            "label": "_initialized",
            "offset": 0,
            "slot": "0",
            "type": "t_uint8",
            "contract": "Initializable",
            "src": "@openzeppelin/contracts-upgradeable/proxy/utils/Initializable.sol:62",
            "retypedFrom": "bool"
          },
          {
            "label": "_initializing",
            "offset": 1,
            "slot": "0",
            "type": "t_bool",
            "contract": "Initializable",
            "src": "@openzeppelin/contracts-upgradeable/proxy/utils/Initializable.sol:67"
          },
          {
            "label": "__gap",
            "offset": 0,
            "slot": "1",
            "type": "t_array(t_uint256)50_storage",
            "contract": "ContextUpgradeable",
            "src": "@openzeppelin/contracts-upgradeable/utils/ContextUpgradeable.sol:36"
          },
          {
            "label": "_owner",
            "offset": 0,
            "slot": "51",
            "type": "t_address",
            "contract": "OwnableUpgradeable",
            "src": "@openzeppelin/contracts-upgradeable/access/OwnableUpgradeable.sol:22"
          },
          {
            "label": "__gap",
            "offset": 0,
            "slot": "52",
            "type": "t_array(t_uint256)49_storage",
            "contract": "OwnableUpgradeable",
            "src": "@openzeppelin/contracts-upgradeable/access/OwnableUpgradeable.sol:94"
          },
          {
            "label": "_paused",
            "offset": 0,
            "slot": "101",
            "type": "t_bool",
            "contract": "PausableUpgradeable",
            "src": "@openzeppelin/contracts-upgradeable/security/PausableUpgradeable.sol:29"
          },
          {
            "label": "__gap",
            "offset": 0,
            "slot": "102",
            "type": "t_array(t_uint256)49_storage",
            "contract": "PausableUpgradeable",
            "src": "@openzeppelin/contracts-upgradeable/security/PausableUpgradeable.sol:116"
          },
          {
            "label": "__gap",
            "offset": 0,
            "slot": "151",
            "type": "t_array(t_uint256)50_storage",
            "contract": "OwnablePausable",
            "src": "contracts/OwnablePausable.sol:46"
          },
          {
            "label": "currentState",
            "offset": 0,
            "slot": "201",
            "type": "t_bytes32",
            "contract": "StateMachine",
            "src": "contracts/StateMachine.sol:13"
          },
          {
            "label": "functionsAllowed",
            "offset": 0,
            "slot": "202",
            "type": "t_mapping(t_bytes32,t_mapping(t_bytes4,t_bool))",
            "contract": "StateMachine",
            "src": "contracts/StateMachine.sol:15"
          },
          {
            "label": "__gap",
            "offset": 0,
            "slot": "203",
            "type": "t_array(t_uint256)48_storage",
            "contract": "StateMachine",
            "src": "contracts/StateMachine.sol:45"
          },
          {
            "label": "_status",
            "offset": 0,
            "slot": "251",
            "type": "t_uint256",
            "contract": "ReentrancyGuardUpgradeable",
            "src": "@openzeppelin/contracts-upgradeable/security/ReentrancyGuardUpgradeable.sol:38"
          },
          {
            "label": "__gap",
            "offset": 0,
            "slot": "252",
            "type": "t_array(t_uint256)49_storage",
            "contract": "ReentrancyGuardUpgradeable",
            "src": "@openzeppelin/contracts-upgradeable/security/ReentrancyGuardUpgradeable.sol:80"
          },
          {
            "label": "__gap",
            "offset": 0,
            "slot": "301",
            "type": "t_array(t_uint256)50_storage",
            "contract": "ERC165Upgradeable",
            "src": "@openzeppelin/contracts-upgradeable/utils/introspection/ERC165Upgradeable.sol:41"
          },
          {
            "label": "s_managementFee",
            "offset": 0,
            "slot": "351",
            "type": "t_uint16",
            "contract": "InvestmentFund",
            "src": "contracts/InvestmentFund.sol:63"
          },
          {
            "label": "s_investmentNft",
            "offset": 2,
            "slot": "351",
            "type": "t_contract(IInvestmentNFT)41295",
            "contract": "InvestmentFund",
            "src": "contracts/InvestmentFund.sol:68"
          },
          {
            "label": "s_stakingWlth",
            "offset": 0,
            "slot": "352",
            "type": "t_contract(IStakingWlth)41965",
            "contract": "InvestmentFund",
            "src": "contracts/InvestmentFund.sol:73"
          },
          {
            "label": "s_unlocker",
            "offset": 0,
            "slot": "353",
            "type": "t_address",
            "contract": "InvestmentFund",
            "src": "contracts/InvestmentFund.sol:78"
          },
          {
            "label": "s_currency",
            "offset": 0,
            "slot": "354",
            "type": "t_address",
            "contract": "InvestmentFund",
            "src": "contracts/InvestmentFund.sol:83"
          },
          {
            "label": "s_treasuryWallet",
            "offset": 0,
            "slot": "355",
            "type": "t_address",
            "contract": "InvestmentFund",
            "src": "contracts/InvestmentFund.sol:88"
          },
          {
            "label": "s_genesisNftRevenue",
            "offset": 0,
            "slot": "356",
            "type": "t_address",
            "contract": "InvestmentFund",
            "src": "contracts/InvestmentFund.sol:93"
          },
          {
            "label": "s_lpPoolAddress",
            "offset": 0,
            "slot": "357",
            "type": "t_address",
            "contract": "InvestmentFund",
            "src": "contracts/InvestmentFund.sol:98"
          },
          {
            "label": "s_burnAddress",
            "offset": 0,
            "slot": "358",
            "type": "t_address",
            "contract": "InvestmentFund",
            "src": "contracts/InvestmentFund.sol:103"
          },
          {
            "label": "s_communityFund",
            "offset": 0,
            "slot": "359",
            "type": "t_address",
            "contract": "InvestmentFund",
            "src": "contracts/InvestmentFund.sol:108"
          },
          {
            "label": "s_totalIncome",
            "offset": 0,
            "slot": "360",
            "type": "t_uint256",
            "contract": "InvestmentFund",
            "src": "contracts/InvestmentFund.sol:113"
          },
          {
            "label": "s_nextPayoutToUnlock",
            "offset": 0,
            "slot": "361",
            "type": "t_uint256",
            "contract": "InvestmentFund",
            "src": "contracts/InvestmentFund.sol:118"
          },
          {
            "label": "s_maxPercentageWalletInvestmentLimit",
            "offset": 0,
            "slot": "362",
            "type": "t_uint256",
            "contract": "InvestmentFund",
            "src": "contracts/InvestmentFund.sol:123"
          },
          {
            "label": "s_minimumInvestment",
            "offset": 0,
            "slot": "363",
            "type": "t_uint256",
            "contract": "InvestmentFund",
            "src": "contracts/InvestmentFund.sol:128"
          },
          {
            "label": "s_name",
            "offset": 0,
            "slot": "364",
            "type": "t_string_storage",
            "contract": "InvestmentFund",
            "src": "contracts/InvestmentFund.sol:133"
          },
          {
            "label": "s_cap",
            "offset": 0,
            "slot": "365",
            "type": "t_uint256",
            "contract": "InvestmentFund",
            "src": "contracts/InvestmentFund.sol:138"
          },
          {
            "label": "s_payouts",
            "offset": 0,
            "slot": "366",
            "type": "t_array(t_struct(Payout)40686_storage)dyn_storage",
            "contract": "InvestmentFund",
            "src": "contracts/InvestmentFund.sol:143"
          },
          {
            "label": "s_userTotalWithdrawal",
            "offset": 0,
            "slot": "367",
            "type": "t_mapping(t_address,t_uint256)",
            "contract": "InvestmentFund",
            "src": "contracts/InvestmentFund.sol:148"
          },
          {
            "label": "s_userNextPayout",
            "offset": 0,
            "slot": "368",
            "type": "t_mapping(t_address,t_uint256)",
            "contract": "InvestmentFund",
            "src": "contracts/InvestmentFund.sol:153"
          },
          {
            "label": "s_projects",
            "offset": 0,
            "slot": "369",
            "type": "t_struct(AddressSet)19321_storage",
            "contract": "InvestmentFund",
            "src": "contracts/InvestmentFund.sol:158"
          },
          {
            "label": "__gap",
            "offset": 0,
            "slot": "371",
            "type": "t_array(t_uint256)48_storage",
            "contract": "InvestmentFund",
            "src": "contracts/InvestmentFund.sol:792"
          }
        ],
        "types": {
          "t_address": {
            "label": "address",
            "numberOfBytes": "20"
          },
          "t_array(t_bytes32)dyn_storage": {
            "label": "bytes32[]",
            "numberOfBytes": "32"
          },
          "t_array(t_struct(Payout)40686_storage)dyn_storage": {
            "label": "struct IInvestmentFund.Payout[]",
            "numberOfBytes": "32"
          },
          "t_array(t_uint256)48_storage": {
            "label": "uint256[48]",
            "numberOfBytes": "1536"
          },
          "t_array(t_uint256)49_storage": {
            "label": "uint256[49]",
            "numberOfBytes": "1568"
          },
          "t_array(t_uint256)50_storage": {
            "label": "uint256[50]",
            "numberOfBytes": "1600"
          },
          "t_bool": {
            "label": "bool",
            "numberOfBytes": "1"
          },
          "t_bytes32": {
            "label": "bytes32",
            "numberOfBytes": "32"
          },
          "t_bytes4": {
            "label": "bytes4",
            "numberOfBytes": "4"
          },
          "t_contract(IInvestmentNFT)41295": {
            "label": "contract IInvestmentNFT",
            "numberOfBytes": "20"
          },
          "t_contract(IStakingWlth)41965": {
            "label": "contract IStakingWlth",
            "numberOfBytes": "20"
          },
          "t_mapping(t_address,t_uint256)": {
            "label": "mapping(address => uint256)",
            "numberOfBytes": "32"
          },
          "t_mapping(t_bytes32,t_mapping(t_bytes4,t_bool))": {
            "label": "mapping(bytes32 => mapping(bytes4 => bool))",
            "numberOfBytes": "32"
          },
          "t_mapping(t_bytes32,t_uint256)": {
            "label": "mapping(bytes32 => uint256)",
            "numberOfBytes": "32"
          },
          "t_mapping(t_bytes4,t_bool)": {
            "label": "mapping(bytes4 => bool)",
            "numberOfBytes": "32"
          },
          "t_string_storage": {
            "label": "string",
            "numberOfBytes": "32"
          },
          "t_struct(AddressSet)19321_storage": {
            "label": "struct EnumerableSetUpgradeable.AddressSet",
            "members": [
              {
                "label": "_inner",
                "type": "t_struct(Set)19006_storage",
                "offset": 0,
                "slot": "0"
              }
            ],
            "numberOfBytes": "64"
          },
          "t_struct(Block)40676_storage": {
            "label": "struct IInvestmentFund.Block",
            "members": [
              {
                "label": "number",
                "type": "t_uint128",
                "offset": 0,
                "slot": "0"
              },
              {
                "label": "timestamp",
                "type": "t_uint128",
                "offset": 16,
                "slot": "0"
              }
            ],
            "numberOfBytes": "32"
          },
          "t_struct(Payout)40686_storage": {
            "label": "struct IInvestmentFund.Payout",
            "members": [
              {
                "label": "value",
                "type": "t_uint256",
                "offset": 0,
                "slot": "0"
              },
              {
                "label": "blockData",
                "type": "t_struct(Block)40676_storage",
                "offset": 0,
                "slot": "1"
              },
              {
                "label": "inProfit",
                "type": "t_bool",
                "offset": 0,
                "slot": "2"
              },
              {
                "label": "locked",
                "type": "t_bool",
                "offset": 1,
                "slot": "2"
              }
            ],
            "numberOfBytes": "96"
          },
          "t_struct(Set)19006_storage": {
            "label": "struct EnumerableSetUpgradeable.Set",
            "members": [
              {
                "label": "_values",
                "type": "t_array(t_bytes32)dyn_storage",
                "offset": 0,
                "slot": "0"
              },
              {
                "label": "_indexes",
                "type": "t_mapping(t_bytes32,t_uint256)",
                "offset": 0,
                "slot": "1"
              }
            ],
            "numberOfBytes": "64"
          },
          "t_uint128": {
            "label": "uint128",
            "numberOfBytes": "16"
          },
          "t_uint16": {
            "label": "uint16",
            "numberOfBytes": "2"
          },
          "t_uint256": {
            "label": "uint256",
            "numberOfBytes": "32"
          },
          "t_uint8": {
            "label": "uint8",
            "numberOfBytes": "1"
          }
        }
      }
    },
    "69b9530761e283c20bf421645a83c612c25a0671633a2ca7a89a2e4a69043ede": {
      "address": "0x804a1E115685F465937664a55ccCB82DC585dD4B",
      "txHash": "0xf9ce46a6690bfceb55e3f8c07d221e413be6c5bbc94cc21fb5962c0acd9eda59",
      "layout": {
        "solcVersion": "0.8.18",
        "storage": [
          {
            "label": "_initialized",
            "offset": 0,
            "slot": "0",
            "type": "t_uint8",
            "contract": "Initializable",
            "src": "@openzeppelin/contracts-upgradeable/proxy/utils/Initializable.sol:62",
            "retypedFrom": "bool"
          },
          {
            "label": "_initializing",
            "offset": 1,
            "slot": "0",
            "type": "t_bool",
            "contract": "Initializable",
            "src": "@openzeppelin/contracts-upgradeable/proxy/utils/Initializable.sol:67"
          },
          {
            "label": "__gap",
            "offset": 0,
            "slot": "1",
            "type": "t_array(t_uint256)50_storage",
            "contract": "ContextUpgradeable",
            "src": "@openzeppelin/contracts-upgradeable/utils/ContextUpgradeable.sol:36"
          },
          {
            "label": "__gap",
            "offset": 0,
            "slot": "51",
            "type": "t_array(t_uint256)50_storage",
            "contract": "ERC165Upgradeable",
            "src": "@openzeppelin/contracts-upgradeable/utils/introspection/ERC165Upgradeable.sol:41"
          },
          {
            "label": "_name",
            "offset": 0,
            "slot": "101",
            "type": "t_string_storage",
            "contract": "ERC721Upgradeable",
            "src": "@openzeppelin/contracts-upgradeable/token/ERC721/ERC721Upgradeable.sol:25"
          },
          {
            "label": "_symbol",
            "offset": 0,
            "slot": "102",
            "type": "t_string_storage",
            "contract": "ERC721Upgradeable",
            "src": "@openzeppelin/contracts-upgradeable/token/ERC721/ERC721Upgradeable.sol:28"
          },
          {
            "label": "_owners",
            "offset": 0,
            "slot": "103",
            "type": "t_mapping(t_uint256,t_address)",
            "contract": "ERC721Upgradeable",
            "src": "@openzeppelin/contracts-upgradeable/token/ERC721/ERC721Upgradeable.sol:31"
          },
          {
            "label": "_balances",
            "offset": 0,
            "slot": "104",
            "type": "t_mapping(t_address,t_uint256)",
            "contract": "ERC721Upgradeable",
            "src": "@openzeppelin/contracts-upgradeable/token/ERC721/ERC721Upgradeable.sol:34"
          },
          {
            "label": "_tokenApprovals",
            "offset": 0,
            "slot": "105",
            "type": "t_mapping(t_uint256,t_address)",
            "contract": "ERC721Upgradeable",
            "src": "@openzeppelin/contracts-upgradeable/token/ERC721/ERC721Upgradeable.sol:37"
          },
          {
            "label": "_operatorApprovals",
            "offset": 0,
            "slot": "106",
            "type": "t_mapping(t_address,t_mapping(t_address,t_bool))",
            "contract": "ERC721Upgradeable",
            "src": "@openzeppelin/contracts-upgradeable/token/ERC721/ERC721Upgradeable.sol:40"
          },
          {
            "label": "__gap",
            "offset": 0,
            "slot": "107",
            "type": "t_array(t_uint256)44_storage",
            "contract": "ERC721Upgradeable",
            "src": "@openzeppelin/contracts-upgradeable/token/ERC721/ERC721Upgradeable.sol:517"
          },
          {
            "label": "_ownedTokens",
            "offset": 0,
            "slot": "151",
            "type": "t_mapping(t_address,t_mapping(t_uint256,t_uint256))",
            "contract": "ERC721EnumerableUpgradeable",
            "src": "@openzeppelin/contracts-upgradeable/token/ERC721/extensions/ERC721EnumerableUpgradeable.sol:22"
          },
          {
            "label": "_ownedTokensIndex",
            "offset": 0,
            "slot": "152",
            "type": "t_mapping(t_uint256,t_uint256)",
            "contract": "ERC721EnumerableUpgradeable",
            "src": "@openzeppelin/contracts-upgradeable/token/ERC721/extensions/ERC721EnumerableUpgradeable.sol:25"
          },
          {
            "label": "_allTokens",
            "offset": 0,
            "slot": "153",
            "type": "t_array(t_uint256)dyn_storage",
            "contract": "ERC721EnumerableUpgradeable",
            "src": "@openzeppelin/contracts-upgradeable/token/ERC721/extensions/ERC721EnumerableUpgradeable.sol:28"
          },
          {
            "label": "_allTokensIndex",
            "offset": 0,
            "slot": "154",
            "type": "t_mapping(t_uint256,t_uint256)",
            "contract": "ERC721EnumerableUpgradeable",
            "src": "@openzeppelin/contracts-upgradeable/token/ERC721/extensions/ERC721EnumerableUpgradeable.sol:31"
          },
          {
            "label": "__gap",
            "offset": 0,
            "slot": "155",
            "type": "t_array(t_uint256)46_storage",
            "contract": "ERC721EnumerableUpgradeable",
            "src": "@openzeppelin/contracts-upgradeable/token/ERC721/extensions/ERC721EnumerableUpgradeable.sol:171"
          },
          {
            "label": "_tokenURIs",
            "offset": 0,
            "slot": "201",
            "type": "t_mapping(t_uint256,t_string_storage)",
            "contract": "ERC721URIStorageUpgradeable",
            "src": "@openzeppelin/contracts-upgradeable/token/ERC721/extensions/ERC721URIStorageUpgradeable.sol:21"
          },
          {
            "label": "__gap",
            "offset": 0,
            "slot": "202",
            "type": "t_array(t_uint256)49_storage",
            "contract": "ERC721URIStorageUpgradeable",
            "src": "@openzeppelin/contracts-upgradeable/token/ERC721/extensions/ERC721URIStorageUpgradeable.sol:74"
          },
          {
            "label": "_owner",
            "offset": 0,
            "slot": "251",
            "type": "t_address",
            "contract": "OwnableUpgradeable",
            "src": "@openzeppelin/contracts-upgradeable/access/OwnableUpgradeable.sol:22"
          },
          {
            "label": "__gap",
            "offset": 0,
            "slot": "252",
            "type": "t_array(t_uint256)49_storage",
            "contract": "OwnableUpgradeable",
            "src": "@openzeppelin/contracts-upgradeable/access/OwnableUpgradeable.sol:94"
          },
          {
            "label": "_paused",
            "offset": 0,
            "slot": "301",
            "type": "t_bool",
            "contract": "PausableUpgradeable",
            "src": "@openzeppelin/contracts-upgradeable/security/PausableUpgradeable.sol:29"
          },
          {
            "label": "__gap",
            "offset": 0,
            "slot": "302",
            "type": "t_array(t_uint256)49_storage",
            "contract": "PausableUpgradeable",
            "src": "@openzeppelin/contracts-upgradeable/security/PausableUpgradeable.sol:116"
          },
          {
            "label": "__gap",
            "offset": 0,
            "slot": "351",
            "type": "t_array(t_uint256)50_storage",
            "contract": "ERC721PausableUpgradeable",
            "src": "@openzeppelin/contracts-upgradeable/token/ERC721/extensions/ERC721PausableUpgradeable.sol:53"
          },
          {
            "label": "_defaultRoyaltyInfo",
            "offset": 0,
            "slot": "401",
            "type": "t_struct(RoyaltyInfo)13276_storage",
            "contract": "ERC2981Upgradeable",
            "src": "@openzeppelin/contracts-upgradeable/token/common/ERC2981Upgradeable.sol:36"
          },
          {
            "label": "_tokenRoyaltyInfo",
            "offset": 0,
            "slot": "402",
            "type": "t_mapping(t_uint256,t_struct(RoyaltyInfo)13276_storage)",
            "contract": "ERC2981Upgradeable",
            "src": "@openzeppelin/contracts-upgradeable/token/common/ERC2981Upgradeable.sol:37"
          },
          {
            "label": "__gap",
            "offset": 0,
            "slot": "403",
            "type": "t_array(t_uint256)48_storage",
            "contract": "ERC2981Upgradeable",
            "src": "@openzeppelin/contracts-upgradeable/token/common/ERC2981Upgradeable.sol:123"
          },
          {
            "label": "__gap",
            "offset": 0,
            "slot": "451",
            "type": "t_array(t_uint256)50_storage",
            "contract": "OwnablePausable",
            "src": "contracts/OwnablePausable.sol:46"
          },
          {
            "label": "tokenValue",
            "offset": 0,
            "slot": "501",
            "type": "t_mapping(t_uint256,t_uint256)",
            "contract": "InvestmentNFT",
            "src": "contracts/InvestmentNFT.sol:47"
          },
          {
            "label": "_tokenIdCounter",
            "offset": 0,
            "slot": "502",
            "type": "t_struct(Counter)15168_storage",
            "contract": "InvestmentNFT",
            "src": "contracts/InvestmentNFT.sol:49"
          },
          {
            "label": "_minters",
            "offset": 0,
            "slot": "503",
            "type": "t_mapping(t_address,t_bool)",
            "contract": "InvestmentNFT",
            "src": "contracts/InvestmentNFT.sol:50"
          },
          {
            "label": "_investors",
            "offset": 0,
            "slot": "504",
            "type": "t_struct(AddressSet)19321_storage",
            "contract": "InvestmentNFT",
            "src": "contracts/InvestmentNFT.sol:52"
          },
          {
            "label": "_accountValueHistory",
            "offset": 0,
            "slot": "506",
            "type": "t_mapping(t_address,t_struct(History)13759_storage)",
            "contract": "InvestmentNFT",
            "src": "contracts/InvestmentNFT.sol:53"
          },
          {
            "label": "_totalValueHistory",
            "offset": 0,
            "slot": "507",
            "type": "t_struct(History)13759_storage",
            "contract": "InvestmentNFT",
            "src": "contracts/InvestmentNFT.sol:54"
          },
          {
            "label": "minimumValue",
            "offset": 0,
            "slot": "508",
            "type": "t_uint256",
            "contract": "InvestmentNFT",
            "src": "contracts/InvestmentNFT.sol:59"
          },
          {
            "label": "metadata",
            "offset": 0,
            "slot": "509",
            "type": "t_struct(Metadata)41106_storage",
            "contract": "InvestmentNFT",
            "src": "contracts/InvestmentNFT.sol:61"
          },
          {
            "label": "__gap",
            "offset": 0,
            "slot": "513",
            "type": "t_array(t_uint256)39_storage",
            "contract": "InvestmentNFT",
            "src": "contracts/InvestmentNFT.sol:460"
          }
        ],
        "types": {
          "t_address": {
            "label": "address",
            "numberOfBytes": "20"
          },
          "t_array(t_bytes32)dyn_storage": {
            "label": "bytes32[]",
            "numberOfBytes": "32"
          },
          "t_array(t_struct(Checkpoint)13764_storage)dyn_storage": {
            "label": "struct CheckpointsUpgradeable.Checkpoint[]",
            "numberOfBytes": "32"
          },
          "t_array(t_uint256)39_storage": {
            "label": "uint256[39]",
            "numberOfBytes": "1248"
          },
          "t_array(t_uint256)44_storage": {
            "label": "uint256[44]",
            "numberOfBytes": "1408"
          },
          "t_array(t_uint256)46_storage": {
            "label": "uint256[46]",
            "numberOfBytes": "1472"
          },
          "t_array(t_uint256)48_storage": {
            "label": "uint256[48]",
            "numberOfBytes": "1536"
          },
          "t_array(t_uint256)49_storage": {
            "label": "uint256[49]",
            "numberOfBytes": "1568"
          },
          "t_array(t_uint256)50_storage": {
            "label": "uint256[50]",
            "numberOfBytes": "1600"
          },
          "t_array(t_uint256)dyn_storage": {
            "label": "uint256[]",
            "numberOfBytes": "32"
          },
          "t_bool": {
            "label": "bool",
            "numberOfBytes": "1"
          },
          "t_bytes32": {
            "label": "bytes32",
            "numberOfBytes": "32"
          },
          "t_mapping(t_address,t_bool)": {
            "label": "mapping(address => bool)",
            "numberOfBytes": "32"
          },
          "t_mapping(t_address,t_mapping(t_address,t_bool))": {
            "label": "mapping(address => mapping(address => bool))",
            "numberOfBytes": "32"
          },
          "t_mapping(t_address,t_mapping(t_uint256,t_uint256))": {
            "label": "mapping(address => mapping(uint256 => uint256))",
            "numberOfBytes": "32"
          },
          "t_mapping(t_address,t_struct(History)13759_storage)": {
            "label": "mapping(address => struct CheckpointsUpgradeable.History)",
            "numberOfBytes": "32"
          },
          "t_mapping(t_address,t_uint256)": {
            "label": "mapping(address => uint256)",
            "numberOfBytes": "32"
          },
          "t_mapping(t_bytes32,t_uint256)": {
            "label": "mapping(bytes32 => uint256)",
            "numberOfBytes": "32"
          },
          "t_mapping(t_uint256,t_address)": {
            "label": "mapping(uint256 => address)",
            "numberOfBytes": "32"
          },
          "t_mapping(t_uint256,t_string_storage)": {
            "label": "mapping(uint256 => string)",
            "numberOfBytes": "32"
          },
          "t_mapping(t_uint256,t_struct(RoyaltyInfo)13276_storage)": {
            "label": "mapping(uint256 => struct ERC2981Upgradeable.RoyaltyInfo)",
            "numberOfBytes": "32"
          },
          "t_mapping(t_uint256,t_uint256)": {
            "label": "mapping(uint256 => uint256)",
            "numberOfBytes": "32"
          },
          "t_string_storage": {
            "label": "string",
            "numberOfBytes": "32"
          },
          "t_struct(AddressSet)19321_storage": {
            "label": "struct EnumerableSetUpgradeable.AddressSet",
            "members": [
              {
                "label": "_inner",
                "type": "t_struct(Set)19006_storage",
                "offset": 0,
                "slot": "0"
              }
            ],
            "numberOfBytes": "64"
          },
          "t_struct(Checkpoint)13764_storage": {
            "label": "struct CheckpointsUpgradeable.Checkpoint",
            "members": [
              {
                "label": "_blockNumber",
                "type": "t_uint32",
                "offset": 0,
                "slot": "0"
              },
              {
                "label": "_value",
                "type": "t_uint224",
                "offset": 4,
                "slot": "0"
              }
            ],
            "numberOfBytes": "32"
          },
          "t_struct(Counter)15168_storage": {
            "label": "struct CountersUpgradeable.Counter",
            "members": [
              {
                "label": "_value",
                "type": "t_uint256",
                "offset": 0,
                "slot": "0"
              }
            ],
            "numberOfBytes": "32"
          },
          "t_struct(History)13759_storage": {
            "label": "struct CheckpointsUpgradeable.History",
            "members": [
              {
                "label": "_checkpoints",
                "type": "t_array(t_struct(Checkpoint)13764_storage)dyn_storage",
                "offset": 0,
                "slot": "0"
              }
            ],
            "numberOfBytes": "32"
          },
          "t_struct(Metadata)41106_storage": {
            "label": "struct IInvestmentNFT.Metadata",
            "members": [
              {
                "label": "name",
                "type": "t_string_storage",
                "offset": 0,
                "slot": "0"
              },
              {
                "label": "description",
                "type": "t_string_storage",
                "offset": 0,
                "slot": "1"
              },
              {
                "label": "image",
                "type": "t_string_storage",
                "offset": 0,
                "slot": "2"
              },
              {
                "label": "externalUrl",
                "type": "t_string_storage",
                "offset": 0,
                "slot": "3"
              }
            ],
            "numberOfBytes": "128"
          },
          "t_struct(RoyaltyInfo)13276_storage": {
            "label": "struct ERC2981Upgradeable.RoyaltyInfo",
            "members": [
              {
                "label": "receiver",
                "type": "t_address",
                "offset": 0,
                "slot": "0"
              },
              {
                "label": "royaltyFraction",
                "type": "t_uint96",
                "offset": 20,
                "slot": "0"
              }
            ],
            "numberOfBytes": "32"
          },
          "t_struct(Set)19006_storage": {
            "label": "struct EnumerableSetUpgradeable.Set",
            "members": [
              {
                "label": "_values",
                "type": "t_array(t_bytes32)dyn_storage",
                "offset": 0,
                "slot": "0"
              },
              {
                "label": "_indexes",
                "type": "t_mapping(t_bytes32,t_uint256)",
                "offset": 0,
                "slot": "1"
              }
            ],
            "numberOfBytes": "64"
          },
          "t_uint224": {
            "label": "uint224",
            "numberOfBytes": "28"
          },
          "t_uint256": {
            "label": "uint256",
            "numberOfBytes": "32"
          },
          "t_uint32": {
            "label": "uint32",
            "numberOfBytes": "4"
          },
          "t_uint8": {
            "label": "uint8",
            "numberOfBytes": "1"
          },
          "t_uint96": {
            "label": "uint96",
            "numberOfBytes": "12"
          }
        }
      }
    },
    "f7f615df07d8ac1ebf48aa3b893cd81c455f25b3c0d10bc613f8b3a8dc0868fd": {
      "address": "0x65Cbf7AA0C40f8e8ff75ee475052CFe75450c133",
      "txHash": "0xf143a26db645586c1ed1970dbfd9d93c56eaddfe717b80a66d5a8be68bf28eda",
      "layout": {
        "solcVersion": "0.8.18",
        "storage": [
          {
            "label": "_initialized",
            "offset": 0,
            "slot": "0",
            "type": "t_uint8",
            "contract": "Initializable",
            "src": "@openzeppelin/contracts-upgradeable/proxy/utils/Initializable.sol:62",
            "retypedFrom": "bool"
          },
          {
            "label": "_initializing",
            "offset": 1,
            "slot": "0",
            "type": "t_bool",
            "contract": "Initializable",
            "src": "@openzeppelin/contracts-upgradeable/proxy/utils/Initializable.sol:67"
          },
          {
            "label": "__gap",
            "offset": 0,
            "slot": "1",
            "type": "t_array(t_uint256)50_storage",
            "contract": "ContextUpgradeable",
            "src": "@openzeppelin/contracts-upgradeable/utils/ContextUpgradeable.sol:36"
          },
          {
            "label": "_owner",
            "offset": 0,
            "slot": "51",
            "type": "t_address",
            "contract": "OwnableUpgradeable",
            "src": "@openzeppelin/contracts-upgradeable/access/OwnableUpgradeable.sol:22"
          },
          {
            "label": "__gap",
            "offset": 0,
            "slot": "52",
            "type": "t_array(t_uint256)49_storage",
            "contract": "OwnableUpgradeable",
            "src": "@openzeppelin/contracts-upgradeable/access/OwnableUpgradeable.sol:94"
          },
          {
            "label": "_paused",
            "offset": 0,
            "slot": "101",
            "type": "t_bool",
            "contract": "PausableUpgradeable",
            "src": "@openzeppelin/contracts-upgradeable/security/PausableUpgradeable.sol:29"
          },
          {
            "label": "__gap",
            "offset": 0,
            "slot": "102",
            "type": "t_array(t_uint256)49_storage",
            "contract": "PausableUpgradeable",
            "src": "@openzeppelin/contracts-upgradeable/security/PausableUpgradeable.sol:116"
          },
          {
            "label": "__gap",
            "offset": 0,
            "slot": "151",
            "type": "t_array(t_uint256)50_storage",
            "contract": "OwnablePausable",
            "src": "contracts/OwnablePausable.sol:46"
          },
          {
            "label": "s_observationTime",
            "offset": 0,
            "slot": "201",
            "type": "t_uint32",
            "contract": "UniswapWlthPriceOracle",
            "src": "contracts/UniswapWlthPriceOracle.sol:19"
          },
          {
            "label": "s_wlth",
            "offset": 4,
            "slot": "201",
            "type": "t_address",
            "contract": "UniswapWlthPriceOracle",
            "src": "contracts/UniswapWlthPriceOracle.sol:24"
          },
          {
            "label": "s_usdc",
            "offset": 0,
            "slot": "202",
            "type": "t_address",
            "contract": "UniswapWlthPriceOracle",
            "src": "contracts/UniswapWlthPriceOracle.sol:29"
          },
          {
            "label": "s_pool",
            "offset": 0,
            "slot": "203",
            "type": "t_address",
            "contract": "UniswapWlthPriceOracle",
            "src": "contracts/UniswapWlthPriceOracle.sol:34"
          },
          {
            "label": "__gap",
            "offset": 0,
            "slot": "204",
            "type": "t_array(t_uint256)48_storage",
            "contract": "UniswapWlthPriceOracle",
            "src": "contracts/UniswapWlthPriceOracle.sol:121"
          }
        ],
        "types": {
          "t_address": {
            "label": "address",
            "numberOfBytes": "20"
          },
          "t_array(t_uint256)48_storage": {
            "label": "uint256[48]",
            "numberOfBytes": "1536"
          },
          "t_array(t_uint256)49_storage": {
            "label": "uint256[49]",
            "numberOfBytes": "1568"
          },
          "t_array(t_uint256)50_storage": {
            "label": "uint256[50]",
            "numberOfBytes": "1600"
          },
          "t_bool": {
            "label": "bool",
            "numberOfBytes": "1"
          },
          "t_uint256": {
            "label": "uint256",
            "numberOfBytes": "32"
          },
          "t_uint32": {
            "label": "uint32",
            "numberOfBytes": "4"
          },
          "t_uint8": {
            "label": "uint8",
            "numberOfBytes": "1"
          }
        }
      }
    },
    "ebd288b21f852fe914fba93f8d8fadfc3ce28b3c990fe3e3078627553750f560": {
      "address": "0x22f93A8baeCA64c60AA203BD57Bc74d3A53CdfEa",
      "txHash": "0x0dd2bc88373c357deee3111d8d16afd1c8d3e3e32d4bb62b7a328aad5811258f",
      "layout": {
        "solcVersion": "0.8.18",
        "storage": [
          {
            "label": "_initialized",
            "offset": 0,
            "slot": "0",
            "type": "t_uint8",
            "contract": "Initializable",
            "src": "@openzeppelin/contracts-upgradeable/proxy/utils/Initializable.sol:62",
            "retypedFrom": "bool"
          },
          {
            "label": "_initializing",
            "offset": 1,
            "slot": "0",
            "type": "t_bool",
            "contract": "Initializable",
            "src": "@openzeppelin/contracts-upgradeable/proxy/utils/Initializable.sol:67"
          },
          {
            "label": "__gap",
            "offset": 0,
            "slot": "1",
            "type": "t_array(t_uint256)50_storage",
            "contract": "ContextUpgradeable",
            "src": "@openzeppelin/contracts-upgradeable/utils/ContextUpgradeable.sol:36"
          },
          {
            "label": "_owner",
            "offset": 0,
            "slot": "51",
            "type": "t_address",
            "contract": "OwnableUpgradeable",
            "src": "@openzeppelin/contracts-upgradeable/access/OwnableUpgradeable.sol:22"
          },
          {
            "label": "__gap",
            "offset": 0,
            "slot": "52",
            "type": "t_array(t_uint256)49_storage",
            "contract": "OwnableUpgradeable",
            "src": "@openzeppelin/contracts-upgradeable/access/OwnableUpgradeable.sol:94"
          },
          {
            "label": "_paused",
            "offset": 0,
            "slot": "101",
            "type": "t_bool",
            "contract": "PausableUpgradeable",
            "src": "@openzeppelin/contracts-upgradeable/security/PausableUpgradeable.sol:29"
          },
          {
            "label": "__gap",
            "offset": 0,
            "slot": "102",
            "type": "t_array(t_uint256)49_storage",
            "contract": "PausableUpgradeable",
            "src": "@openzeppelin/contracts-upgradeable/security/PausableUpgradeable.sol:116"
          },
          {
            "label": "__gap",
            "offset": 0,
            "slot": "151",
            "type": "t_array(t_uint256)50_storage",
            "contract": "OwnablePausable",
            "src": "contracts/OwnablePausable.sol:46"
          },
          {
            "label": "_status",
            "offset": 0,
            "slot": "201",
            "type": "t_uint256",
            "contract": "ReentrancyGuardUpgradeable",
            "src": "@openzeppelin/contracts-upgradeable/security/ReentrancyGuardUpgradeable.sol:38"
          },
          {
            "label": "__gap",
            "offset": 0,
            "slot": "202",
            "type": "t_array(t_uint256)49_storage",
            "contract": "ReentrancyGuardUpgradeable",
            "src": "@openzeppelin/contracts-upgradeable/security/ReentrancyGuardUpgradeable.sol:80"
          },
          {
            "label": "token",
            "offset": 0,
            "slot": "251",
            "type": "t_address",
            "contract": "StakingWlth",
            "src": "contracts/StakingWlth.sol:48"
          },
          {
            "label": "usdc",
            "offset": 0,
            "slot": "252",
            "type": "t_address",
            "contract": "StakingWlth",
            "src": "contracts/StakingWlth.sol:49"
          },
          {
            "label": "transactionFee",
            "offset": 0,
            "slot": "253",
            "type": "t_uint256",
            "contract": "StakingWlth",
            "src": "contracts/StakingWlth.sol:50"
          },
          {
            "label": "treasury",
            "offset": 0,
            "slot": "254",
            "type": "t_address",
            "contract": "StakingWlth",
            "src": "contracts/StakingWlth.sol:51"
          },
          {
            "label": "communityFund",
            "offset": 0,
            "slot": "255",
            "type": "t_address",
            "contract": "StakingWlth",
            "src": "contracts/StakingWlth.sol:52"
          },
          {
            "label": "maxDiscount",
            "offset": 0,
            "slot": "256",
            "type": "t_uint256",
            "contract": "StakingWlth",
            "src": "contracts/StakingWlth.sol:53"
          },
          {
            "label": "uniswapWlthPrice",
            "offset": 0,
            "slot": "257",
            "type": "t_contract(IUniswapWlthPrice)42709",
            "contract": "StakingWlth",
            "src": "contracts/StakingWlth.sol:54"
          },
          {
            "label": "counter",
            "offset": 0,
            "slot": "258",
            "type": "t_struct(Counter)15168_storage",
            "contract": "StakingWlth",
            "src": "contracts/StakingWlth.sol:55"
          },
          {
            "label": "stakingPositions",
            "offset": 0,
            "slot": "259",
            "type": "t_mapping(t_uint256,t_struct(Position)42324_storage)",
            "contract": "StakingWlth",
            "src": "contracts/StakingWlth.sol:57"
          },
          {
            "label": "stakesPerAccount",
            "offset": 0,
            "slot": "260",
            "type": "t_mapping(t_address,t_mapping(t_address,t_array(t_uint256)dyn_storage))",
            "contract": "StakingWlth",
            "src": "contracts/StakingWlth.sol:58"
          },
          {
            "label": "durationCoefficients",
            "offset": 0,
            "slot": "261",
            "type": "t_struct(UintToUintMap)18119_storage",
            "contract": "StakingWlth",
            "src": "contracts/StakingWlth.sol:59"
          },
          {
            "label": "registeredFunds",
            "offset": 0,
            "slot": "264",
            "type": "t_struct(AddressSet)19321_storage",
            "contract": "StakingWlth",
            "src": "contracts/StakingWlth.sol:60"
          },
          {
            "label": "stakingAccounts",
            "offset": 0,
            "slot": "266",
            "type": "t_struct(AddressSet)19321_storage",
            "contract": "StakingWlth",
            "src": "contracts/StakingWlth.sol:61"
          },
          {
            "label": "__gap",
            "offset": 0,
            "slot": "268",
            "type": "t_array(t_uint256)38_storage",
            "contract": "StakingWlth",
            "src": "contracts/StakingWlth.sol:1245"
          }
        ],
        "types": {
          "t_address": {
            "label": "address",
            "numberOfBytes": "20"
          },
          "t_array(t_bytes32)dyn_storage": {
            "label": "bytes32[]",
            "numberOfBytes": "32"
          },
          "t_array(t_uint256)38_storage": {
            "label": "uint256[38]",
            "numberOfBytes": "1216"
          },
          "t_array(t_uint256)49_storage": {
            "label": "uint256[49]",
            "numberOfBytes": "1568"
          },
          "t_array(t_uint256)50_storage": {
            "label": "uint256[50]",
            "numberOfBytes": "1600"
          },
          "t_array(t_uint256)dyn_storage": {
            "label": "uint256[]",
            "numberOfBytes": "32"
          },
          "t_bool": {
            "label": "bool",
            "numberOfBytes": "1"
          },
          "t_bytes32": {
            "label": "bytes32",
            "numberOfBytes": "32"
          },
          "t_contract(IUniswapWlthPrice)42709": {
            "label": "contract IUniswapWlthPrice",
            "numberOfBytes": "20"
          },
          "t_mapping(t_address,t_array(t_uint256)dyn_storage)": {
            "label": "mapping(address => uint256[])",
            "numberOfBytes": "32"
          },
          "t_mapping(t_address,t_mapping(t_address,t_array(t_uint256)dyn_storage))": {
            "label": "mapping(address => mapping(address => uint256[]))",
            "numberOfBytes": "32"
          },
          "t_mapping(t_bytes32,t_bytes32)": {
            "label": "mapping(bytes32 => bytes32)",
            "numberOfBytes": "32"
          },
          "t_mapping(t_bytes32,t_uint256)": {
            "label": "mapping(bytes32 => uint256)",
            "numberOfBytes": "32"
          },
          "t_mapping(t_uint256,t_struct(Position)42324_storage)": {
            "label": "mapping(uint256 => struct IStakingWlth.Position)",
            "numberOfBytes": "32"
          },
          "t_struct(AddressSet)19321_storage": {
            "label": "struct EnumerableSetUpgradeable.AddressSet",
            "members": [
              {
                "label": "_inner",
                "type": "t_struct(Set)19006_storage",
                "offset": 0,
                "slot": "0"
              }
            ],
            "numberOfBytes": "64"
          },
          "t_struct(Bytes32Set)19200_storage": {
            "label": "struct EnumerableSetUpgradeable.Bytes32Set",
            "members": [
              {
                "label": "_inner",
                "type": "t_struct(Set)19006_storage",
                "offset": 0,
                "slot": "0"
              }
            ],
            "numberOfBytes": "64"
          },
          "t_struct(Bytes32ToBytes32Map)17889_storage": {
            "label": "struct EnumerableMapUpgradeable.Bytes32ToBytes32Map",
            "members": [
              {
                "label": "_keys",
                "type": "t_struct(Bytes32Set)19200_storage",
                "offset": 0,
                "slot": "0"
              },
              {
                "label": "_values",
                "type": "t_mapping(t_bytes32,t_bytes32)",
                "offset": 0,
                "slot": "2"
              }
            ],
            "numberOfBytes": "96"
          },
          "t_struct(Counter)15168_storage": {
            "label": "struct CountersUpgradeable.Counter",
            "members": [
              {
                "label": "_value",
                "type": "t_uint256",
                "offset": 0,
                "slot": "0"
              }
            ],
            "numberOfBytes": "32"
          },
          "t_struct(Period)42304_storage": {
            "label": "struct IStakingWlth.Period",
            "members": [
              {
                "label": "start",
                "type": "t_uint128",
                "offset": 0,
                "slot": "0"
              },
              {
                "label": "duration",
                "type": "t_uint128",
                "offset": 16,
                "slot": "0"
              }
            ],
            "numberOfBytes": "32"
          },
          "t_struct(Position)42324_storage": {
            "label": "struct IStakingWlth.Position",
            "members": [
              {
                "label": "id",
                "type": "t_uint256",
                "offset": 0,
                "slot": "0"
              },
              {
                "label": "staker",
                "type": "t_address",
                "offset": 0,
                "slot": "1"
              },
              {
                "label": "fund",
                "type": "t_address",
                "offset": 0,
                "slot": "2"
              },
              {
                "label": "amountInWlth",
                "type": "t_uint128",
                "offset": 0,
                "slot": "3"
              },
              {
                "label": "amountInUsdc",
                "type": "t_uint128",
                "offset": 16,
                "slot": "3"
              },
              {
                "label": "investment",
                "type": "t_uint256",
                "offset": 0,
                "slot": "4"
              },
              {
                "label": "period",
                "type": "t_struct(Period)42304_storage",
                "offset": 0,
                "slot": "5"
              },
              {
                "label": "isCRP",
                "type": "t_bool",
                "offset": 0,
                "slot": "6"
              },
              {
                "label": "unstakedEnded",
                "type": "t_uint256",
                "offset": 0,
                "slot": "7"
              }
            ],
            "numberOfBytes": "256"
          },
          "t_struct(Set)19006_storage": {
            "label": "struct EnumerableSetUpgradeable.Set",
            "members": [
              {
                "label": "_values",
                "type": "t_array(t_bytes32)dyn_storage",
                "offset": 0,
                "slot": "0"
              },
              {
                "label": "_indexes",
                "type": "t_mapping(t_bytes32,t_uint256)",
                "offset": 0,
                "slot": "1"
              }
            ],
            "numberOfBytes": "64"
          },
          "t_struct(UintToUintMap)18119_storage": {
            "label": "struct EnumerableMapUpgradeable.UintToUintMap",
            "members": [
              {
                "label": "_inner",
                "type": "t_struct(Bytes32ToBytes32Map)17889_storage",
                "offset": 0,
                "slot": "0"
              }
            ],
            "numberOfBytes": "96"
          },
          "t_uint128": {
            "label": "uint128",
            "numberOfBytes": "16"
          },
          "t_uint256": {
            "label": "uint256",
            "numberOfBytes": "32"
          },
          "t_uint8": {
            "label": "uint8",
            "numberOfBytes": "1"
          }
        }
      }
    },
    "49a06413af47dac99c300c9b854a22c93201fb54c37c65183d6576d2a15f09ee": {
      "address": "0xd05F0aa2d4860Fe7121f5B0ba9f12f464c433A62",
      "txHash": "0x661c92b7a6ef22469bb03cabde0b7bf2e1e9d5ac667ea10c59b074c790afdc41",
      "layout": {
        "solcVersion": "0.8.18",
        "storage": [
          {
            "label": "_initialized",
            "offset": 0,
            "slot": "0",
            "type": "t_uint8",
            "contract": "Initializable",
            "src": "@openzeppelin\\contracts-upgradeable\\proxy\\utils\\Initializable.sol:62",
            "retypedFrom": "bool"
          },
          {
            "label": "_initializing",
            "offset": 1,
            "slot": "0",
            "type": "t_bool",
            "contract": "Initializable",
            "src": "@openzeppelin\\contracts-upgradeable\\proxy\\utils\\Initializable.sol:67"
          },
          {
            "label": "_status",
            "offset": 0,
            "slot": "1",
            "type": "t_uint256",
            "contract": "ReentrancyGuardUpgradeable",
            "src": "@openzeppelin\\contracts-upgradeable\\security\\ReentrancyGuardUpgradeable.sol:38"
          },
          {
            "label": "__gap",
            "offset": 0,
            "slot": "2",
            "type": "t_array(t_uint256)49_storage",
            "contract": "ReentrancyGuardUpgradeable",
            "src": "@openzeppelin\\contracts-upgradeable\\security\\ReentrancyGuardUpgradeable.sol:80"
          },
          {
            "label": "__gap",
            "offset": 0,
            "slot": "51",
            "type": "t_array(t_uint256)50_storage",
            "contract": "ContextUpgradeable",
            "src": "@openzeppelin\\contracts-upgradeable\\utils\\ContextUpgradeable.sol:36"
          },
          {
            "label": "_owner",
            "offset": 0,
            "slot": "101",
            "type": "t_address",
            "contract": "OwnableUpgradeable",
            "src": "@openzeppelin\\contracts-upgradeable\\access\\OwnableUpgradeable.sol:22"
          },
          {
            "label": "__gap",
            "offset": 0,
            "slot": "102",
            "type": "t_array(t_uint256)49_storage",
            "contract": "OwnableUpgradeable",
            "src": "@openzeppelin\\contracts-upgradeable\\access\\OwnableUpgradeable.sol:94"
          },
          {
            "label": "_paused",
            "offset": 0,
            "slot": "151",
            "type": "t_bool",
            "contract": "PausableUpgradeable",
            "src": "@openzeppelin\\contracts-upgradeable\\security\\PausableUpgradeable.sol:29"
          },
          {
            "label": "__gap",
            "offset": 0,
            "slot": "152",
            "type": "t_array(t_uint256)49_storage",
            "contract": "PausableUpgradeable",
            "src": "@openzeppelin\\contracts-upgradeable\\security\\PausableUpgradeable.sol:116"
          },
          {
            "label": "__gap",
            "offset": 0,
            "slot": "201",
            "type": "t_array(t_uint256)50_storage",
            "contract": "OwnablePausable",
            "src": "contracts\\OwnablePausable.sol:46"
          },
          {
            "label": "s_gamification",
            "offset": 0,
            "slot": "251",
            "type": "t_bool",
            "contract": "WhitelistedVesting",
            "src": "contracts\\tge\\WhitelistedVesting.sol:45"
          },
          {
            "label": "s_wlth",
            "offset": 1,
            "slot": "251",
            "type": "t_address",
            "contract": "WhitelistedVesting",
            "src": "contracts\\tge\\WhitelistedVesting.sol:50"
          },
          {
            "label": "s_communityFund",
            "offset": 0,
            "slot": "252",
            "type": "t_address",
            "contract": "WhitelistedVesting",
            "src": "contracts\\tge\\WhitelistedVesting.sol:55"
          },
          {
            "label": "s_cadenceAmount",
            "offset": 0,
            "slot": "253",
            "type": "t_uint256",
            "contract": "WhitelistedVesting",
            "src": "contracts\\tge\\WhitelistedVesting.sol:60"
          },
          {
            "label": "s_leftoversUnlockDelay",
            "offset": 0,
            "slot": "254",
            "type": "t_uint256",
            "contract": "WhitelistedVesting",
            "src": "contracts\\tge\\WhitelistedVesting.sol:65"
          },
          {
            "label": "s_allocation",
            "offset": 0,
            "slot": "255",
            "type": "t_uint256",
            "contract": "WhitelistedVesting",
            "src": "contracts\\tge\\WhitelistedVesting.sol:70"
          },
          {
            "label": "s_duration",
            "offset": 0,
            "slot": "256",
            "type": "t_uint256",
            "contract": "WhitelistedVesting",
            "src": "contracts\\tge\\WhitelistedVesting.sol:75"
          },
          {
            "label": "s_cadence",
            "offset": 0,
            "slot": "257",
            "type": "t_uint256",
            "contract": "WhitelistedVesting",
            "src": "contracts\\tge\\WhitelistedVesting.sol:80"
          },
          {
            "label": "s_vestingStartTimestamp",
            "offset": 0,
            "slot": "258",
            "type": "t_uint256",
            "contract": "WhitelistedVesting",
            "src": "contracts\\tge\\WhitelistedVesting.sol:85"
          },
          {
            "label": "s_whitelistedAddressesAmount",
            "offset": 0,
            "slot": "259",
            "type": "t_uint256",
            "contract": "WhitelistedVesting",
            "src": "contracts\\tge\\WhitelistedVesting.sol:90"
          },
          {
            "label": "s_totalWalletsAllocation",
            "offset": 0,
            "slot": "260",
            "type": "t_uint256",
            "contract": "WhitelistedVesting",
            "src": "contracts\\tge\\WhitelistedVesting.sol:95"
          },
          {
            "label": "s_released",
            "offset": 0,
            "slot": "261",
            "type": "t_uint256",
            "contract": "WhitelistedVesting",
            "src": "contracts\\tge\\WhitelistedVesting.sol:100"
          },
          {
            "label": "s_tokenReleaseDistribution",
            "offset": 0,
            "slot": "262",
            "type": "t_array(t_uint256)dyn_storage",
            "contract": "WhitelistedVesting",
            "src": "contracts\\tge\\WhitelistedVesting.sol:105"
          },
          {
            "label": "s_cadenceAllocation",
            "offset": 0,
            "slot": "263",
            "type": "t_mapping(t_uint256,t_uint256)",
            "contract": "WhitelistedVesting",
            "src": "contracts\\tge\\WhitelistedVesting.sol:110"
          },
          {
            "label": "s_whitelistedWalletReleased",
            "offset": 0,
            "slot": "264",
            "type": "t_mapping(t_address,t_uint256)",
            "contract": "WhitelistedVesting",
            "src": "contracts\\tge\\WhitelistedVesting.sol:115"
          },
          {
            "label": "s_distribution",
            "offset": 0,
            "slot": "265",
            "type": "t_mapping(t_address,t_mapping(t_uint256,t_uint256))",
            "contract": "WhitelistedVesting",
            "src": "contracts\\tge\\WhitelistedVesting.sol:120"
          },
          {
            "label": "s_claimedWithPenalty",
            "offset": 0,
            "slot": "266",
            "type": "t_mapping(t_address,t_bool)",
            "contract": "WhitelistedVesting",
            "src": "contracts\\tge\\WhitelistedVesting.sol:125"
          },
          {
            "label": "__gap",
            "offset": 0,
            "slot": "267",
            "type": "t_array(t_uint256)48_storage",
            "contract": "WhitelistedVesting",
            "src": "contracts\\tge\\WhitelistedVesting.sol:591"
          }
        ],
        "types": {
          "t_address": {
            "label": "address",
            "numberOfBytes": "20"
          },
          "t_array(t_uint256)48_storage": {
            "label": "uint256[48]",
            "numberOfBytes": "1536"
          },
          "t_array(t_uint256)49_storage": {
            "label": "uint256[49]",
            "numberOfBytes": "1568"
          },
          "t_array(t_uint256)50_storage": {
            "label": "uint256[50]",
            "numberOfBytes": "1600"
          },
          "t_array(t_uint256)dyn_storage": {
            "label": "uint256[]",
            "numberOfBytes": "32"
          },
          "t_bool": {
            "label": "bool",
            "numberOfBytes": "1"
          },
          "t_mapping(t_address,t_bool)": {
            "label": "mapping(address => bool)",
            "numberOfBytes": "32"
          },
          "t_mapping(t_address,t_mapping(t_uint256,t_uint256))": {
            "label": "mapping(address => mapping(uint256 => uint256))",
            "numberOfBytes": "32"
          },
          "t_mapping(t_address,t_uint256)": {
            "label": "mapping(address => uint256)",
            "numberOfBytes": "32"
          },
          "t_mapping(t_uint256,t_uint256)": {
            "label": "mapping(uint256 => uint256)",
            "numberOfBytes": "32"
          },
          "t_uint256": {
            "label": "uint256",
            "numberOfBytes": "32"
          },
          "t_uint8": {
            "label": "uint8",
            "numberOfBytes": "1"
          }
        }
      }
    },
    "550b88dc7d8c6596bb67e43df3c4e7e24b4b31700d71aeafd1cf0160aab1883d": {
      "address": "0xc1fAd7fc5bf9e6759dc0D8D26da7EA99Db0D6905",
      "txHash": "0xe0ef0cbabb3c8e6e83a67ccc524a8d67da7ec1212d8bc55350b72d13a610d31f",
      "layout": {
        "solcVersion": "0.8.18",
        "storage": [
          {
            "label": "_initialized",
            "offset": 0,
            "slot": "0",
            "type": "t_uint8",
            "contract": "Initializable",
            "src": "@openzeppelin\\contracts-upgradeable\\proxy\\utils\\Initializable.sol:62",
            "retypedFrom": "bool"
          },
          {
            "label": "_initializing",
            "offset": 1,
            "slot": "0",
            "type": "t_bool",
            "contract": "Initializable",
            "src": "@openzeppelin\\contracts-upgradeable\\proxy\\utils\\Initializable.sol:67"
          },
          {
            "label": "_status",
            "offset": 0,
            "slot": "1",
            "type": "t_uint256",
            "contract": "ReentrancyGuardUpgradeable",
            "src": "@openzeppelin\\contracts-upgradeable\\security\\ReentrancyGuardUpgradeable.sol:38"
          },
          {
            "label": "__gap",
            "offset": 0,
            "slot": "2",
            "type": "t_array(t_uint256)49_storage",
            "contract": "ReentrancyGuardUpgradeable",
            "src": "@openzeppelin\\contracts-upgradeable\\security\\ReentrancyGuardUpgradeable.sol:80"
          },
          {
            "label": "__gap",
            "offset": 0,
            "slot": "51",
            "type": "t_array(t_uint256)50_storage",
            "contract": "ContextUpgradeable",
            "src": "@openzeppelin\\contracts-upgradeable\\utils\\ContextUpgradeable.sol:36"
          },
          {
            "label": "_owner",
            "offset": 0,
            "slot": "101",
            "type": "t_address",
            "contract": "OwnableUpgradeable",
            "src": "@openzeppelin\\contracts-upgradeable\\access\\OwnableUpgradeable.sol:22"
          },
          {
            "label": "__gap",
            "offset": 0,
            "slot": "102",
            "type": "t_array(t_uint256)49_storage",
            "contract": "OwnableUpgradeable",
            "src": "@openzeppelin\\contracts-upgradeable\\access\\OwnableUpgradeable.sol:94"
          },
          {
            "label": "_paused",
            "offset": 0,
            "slot": "151",
            "type": "t_bool",
            "contract": "PausableUpgradeable",
            "src": "@openzeppelin\\contracts-upgradeable\\security\\PausableUpgradeable.sol:29"
          },
          {
            "label": "__gap",
            "offset": 0,
            "slot": "152",
            "type": "t_array(t_uint256)49_storage",
            "contract": "PausableUpgradeable",
            "src": "@openzeppelin\\contracts-upgradeable\\security\\PausableUpgradeable.sol:116"
          },
          {
            "label": "__gap",
            "offset": 0,
            "slot": "201",
            "type": "t_array(t_uint256)50_storage",
            "contract": "OwnablePausable",
            "src": "contracts\\OwnablePausable.sol:46"
          },
          {
            "label": "s_gamification",
            "offset": 0,
            "slot": "251",
            "type": "t_bool",
            "contract": "WhitelistedVesting",
            "src": "contracts\\tge\\WhitelistedVesting.sol:45"
          },
          {
            "label": "s_wlth",
            "offset": 1,
            "slot": "251",
            "type": "t_address",
            "contract": "WhitelistedVesting",
            "src": "contracts\\tge\\WhitelistedVesting.sol:50"
          },
          {
            "label": "s_communityFund",
            "offset": 0,
            "slot": "252",
            "type": "t_address",
            "contract": "WhitelistedVesting",
            "src": "contracts\\tge\\WhitelistedVesting.sol:55"
          },
          {
            "label": "s_cadenceAmount",
            "offset": 0,
            "slot": "253",
            "type": "t_uint256",
            "contract": "WhitelistedVesting",
            "src": "contracts\\tge\\WhitelistedVesting.sol:60"
          },
          {
            "label": "s_leftoversUnlockDelay",
            "offset": 0,
            "slot": "254",
            "type": "t_uint256",
            "contract": "WhitelistedVesting",
            "src": "contracts\\tge\\WhitelistedVesting.sol:65"
          },
          {
            "label": "s_allocation",
            "offset": 0,
            "slot": "255",
            "type": "t_uint256",
            "contract": "WhitelistedVesting",
            "src": "contracts\\tge\\WhitelistedVesting.sol:70"
          },
          {
            "label": "s_duration",
            "offset": 0,
            "slot": "256",
            "type": "t_uint256",
            "contract": "WhitelistedVesting",
            "src": "contracts\\tge\\WhitelistedVesting.sol:75"
          },
          {
            "label": "s_cadence",
            "offset": 0,
            "slot": "257",
            "type": "t_uint256",
            "contract": "WhitelistedVesting",
            "src": "contracts\\tge\\WhitelistedVesting.sol:80"
          },
          {
            "label": "s_vestingStartTimestamp",
            "offset": 0,
            "slot": "258",
            "type": "t_uint256",
            "contract": "WhitelistedVesting",
            "src": "contracts\\tge\\WhitelistedVesting.sol:85"
          },
          {
            "label": "s_whitelistedAddressesAmount",
            "offset": 0,
            "slot": "259",
            "type": "t_uint256",
            "contract": "WhitelistedVesting",
            "src": "contracts\\tge\\WhitelistedVesting.sol:90"
          },
          {
            "label": "s_totalWalletsAllocation",
            "offset": 0,
            "slot": "260",
            "type": "t_uint256",
            "contract": "WhitelistedVesting",
            "src": "contracts\\tge\\WhitelistedVesting.sol:95"
          },
          {
            "label": "s_released",
            "offset": 0,
            "slot": "261",
            "type": "t_uint256",
            "contract": "WhitelistedVesting",
            "src": "contracts\\tge\\WhitelistedVesting.sol:100"
          },
          {
            "label": "s_tokenReleaseDistribution",
            "offset": 0,
            "slot": "262",
            "type": "t_array(t_uint256)dyn_storage",
            "contract": "WhitelistedVesting",
            "src": "contracts\\tge\\WhitelistedVesting.sol:105"
          },
          {
            "label": "s_cadenceAllocation",
            "offset": 0,
            "slot": "263",
            "type": "t_mapping(t_uint256,t_uint256)",
            "contract": "WhitelistedVesting",
            "src": "contracts\\tge\\WhitelistedVesting.sol:110"
          },
          {
            "label": "s_whitelistedWalletReleased",
            "offset": 0,
            "slot": "264",
            "type": "t_mapping(t_address,t_uint256)",
            "contract": "WhitelistedVesting",
            "src": "contracts\\tge\\WhitelistedVesting.sol:115"
          },
          {
            "label": "s_distribution",
            "offset": 0,
            "slot": "265",
            "type": "t_mapping(t_address,t_mapping(t_uint256,t_uint256))",
            "contract": "WhitelistedVesting",
            "src": "contracts\\tge\\WhitelistedVesting.sol:120"
          },
          {
            "label": "s_claimedWithPenalty",
            "offset": 0,
            "slot": "266",
            "type": "t_mapping(t_address,t_bool)",
            "contract": "WhitelistedVesting",
            "src": "contracts\\tge\\WhitelistedVesting.sol:125"
          },
          {
            "label": "__gap",
            "offset": 0,
            "slot": "267",
            "type": "t_array(t_uint256)48_storage",
            "contract": "WhitelistedVesting",
            "src": "contracts\\tge\\WhitelistedVesting.sol:599"
          }
        ],
        "types": {
          "t_address": {
            "label": "address",
            "numberOfBytes": "20"
          },
          "t_array(t_uint256)48_storage": {
            "label": "uint256[48]",
            "numberOfBytes": "1536"
          },
          "t_array(t_uint256)49_storage": {
            "label": "uint256[49]",
            "numberOfBytes": "1568"
          },
          "t_array(t_uint256)50_storage": {
            "label": "uint256[50]",
            "numberOfBytes": "1600"
          },
          "t_array(t_uint256)dyn_storage": {
            "label": "uint256[]",
            "numberOfBytes": "32"
          },
          "t_bool": {
            "label": "bool",
            "numberOfBytes": "1"
          },
          "t_mapping(t_address,t_bool)": {
            "label": "mapping(address => bool)",
            "numberOfBytes": "32"
          },
          "t_mapping(t_address,t_mapping(t_uint256,t_uint256))": {
            "label": "mapping(address => mapping(uint256 => uint256))",
            "numberOfBytes": "32"
          },
          "t_mapping(t_address,t_uint256)": {
            "label": "mapping(address => uint256)",
            "numberOfBytes": "32"
          },
          "t_mapping(t_uint256,t_uint256)": {
            "label": "mapping(uint256 => uint256)",
            "numberOfBytes": "32"
          },
          "t_uint256": {
            "label": "uint256",
            "numberOfBytes": "32"
          },
          "t_uint8": {
            "label": "uint8",
            "numberOfBytes": "1"
          }
        }
      }
    },
    "b586e568276f5fc01e4e879546dad8874e9a9e45e992ead3ddd0927d37d4cc5e": {
      "address": "0xe7c45485ADBb2E23f29940038aC2FE6C7A6DAbcD",
      "txHash": "0x5ce32a1fad009a950f23b7c80a84a99139ff78b4230796508c72cabbee155cd3",
      "layout": {
        "solcVersion": "0.8.18",
        "storage": [
          {
            "label": "_initialized",
            "offset": 0,
            "slot": "0",
            "type": "t_uint8",
            "contract": "Initializable",
            "src": "@openzeppelin/contracts-upgradeable/proxy/utils/Initializable.sol:62",
            "retypedFrom": "bool"
          },
          {
            "label": "_initializing",
            "offset": 1,
            "slot": "0",
            "type": "t_bool",
            "contract": "Initializable",
            "src": "@openzeppelin/contracts-upgradeable/proxy/utils/Initializable.sol:67"
          },
          {
            "label": "__gap",
            "offset": 0,
            "slot": "1",
            "type": "t_array(t_uint256)50_storage",
            "contract": "ContextUpgradeable",
            "src": "@openzeppelin/contracts-upgradeable/utils/ContextUpgradeable.sol:36"
          },
          {
            "label": "_owner",
            "offset": 0,
            "slot": "51",
            "type": "t_address",
            "contract": "OwnableUpgradeable",
            "src": "@openzeppelin/contracts-upgradeable/access/OwnableUpgradeable.sol:22"
          },
          {
            "label": "__gap",
            "offset": 0,
            "slot": "52",
            "type": "t_array(t_uint256)49_storage",
            "contract": "OwnableUpgradeable",
            "src": "@openzeppelin/contracts-upgradeable/access/OwnableUpgradeable.sol:94"
          },
          {
            "label": "_paused",
            "offset": 0,
            "slot": "101",
            "type": "t_bool",
            "contract": "PausableUpgradeable",
            "src": "@openzeppelin/contracts-upgradeable/security/PausableUpgradeable.sol:29"
          },
          {
            "label": "__gap",
            "offset": 0,
            "slot": "102",
            "type": "t_array(t_uint256)49_storage",
            "contract": "PausableUpgradeable",
            "src": "@openzeppelin/contracts-upgradeable/security/PausableUpgradeable.sol:116"
          },
          {
            "label": "__gap",
            "offset": 0,
            "slot": "151",
            "type": "t_array(t_uint256)50_storage",
            "contract": "OwnablePausable",
            "src": "contracts/OwnablePausable.sol:46"
          },
          {
            "label": "s_wlth",
            "offset": 0,
            "slot": "201",
            "type": "t_address",
            "contract": "WlthBonusStaking",
            "src": "contracts/WlthBonusStaking.sol:28"
          },
          {
            "label": "s_communityFund",
            "offset": 0,
            "slot": "202",
            "type": "t_address",
            "contract": "WlthBonusStaking",
            "src": "contracts/WlthBonusStaking.sol:33"
          },
          {
            "label": "s_stakingStartTimestamp",
            "offset": 0,
            "slot": "203",
            "type": "t_uint256",
            "contract": "WlthBonusStaking",
            "src": "contracts/WlthBonusStaking.sol:38"
          },
          {
            "label": "s_stakingEndTimestamp",
            "offset": 0,
            "slot": "204",
            "type": "t_uint256",
            "contract": "WlthBonusStaking",
            "src": "contracts/WlthBonusStaking.sol:43"
          },
          {
            "label": "s_stakingDuration",
            "offset": 0,
            "slot": "205",
            "type": "t_uint256",
            "contract": "WlthBonusStaking",
            "src": "contracts/WlthBonusStaking.sol:48"
          },
          {
            "label": "s_totalReward",
            "offset": 0,
            "slot": "206",
            "type": "t_uint256",
            "contract": "WlthBonusStaking",
            "src": "contracts/WlthBonusStaking.sol:53"
          },
          {
            "label": "s_totalStaked",
            "offset": 0,
            "slot": "207",
            "type": "t_uint256",
            "contract": "WlthBonusStaking",
            "src": "contracts/WlthBonusStaking.sol:58"
          },
          {
            "label": "s_stakes",
            "offset": 0,
            "slot": "208",
            "type": "t_mapping(t_address,t_uint256)",
            "contract": "WlthBonusStaking",
            "src": "contracts/WlthBonusStaking.sol:63"
          },
          {
            "label": "__gap",
            "offset": 0,
            "slot": "209",
            "type": "t_array(t_uint256)48_storage",
            "contract": "WlthBonusStaking",
            "src": "contracts/WlthBonusStaking.sol:299"
          }
        ],
        "types": {
          "t_address": {
            "label": "address",
            "numberOfBytes": "20"
          },
          "t_array(t_uint256)48_storage": {
            "label": "uint256[48]",
            "numberOfBytes": "1536"
          },
          "t_array(t_uint256)49_storage": {
            "label": "uint256[49]",
            "numberOfBytes": "1568"
          },
          "t_array(t_uint256)50_storage": {
            "label": "uint256[50]",
            "numberOfBytes": "1600"
          },
          "t_bool": {
            "label": "bool",
            "numberOfBytes": "1"
          },
          "t_mapping(t_address,t_uint256)": {
            "label": "mapping(address => uint256)",
            "numberOfBytes": "32"
          },
          "t_uint256": {
            "label": "uint256",
            "numberOfBytes": "32"
          },
          "t_uint8": {
            "label": "uint8",
            "numberOfBytes": "1"
          }
        }
      }
    },
    "23ad87b7b6d5f8924abf93e4caa4d7fc32a148bf1737a8975dfc37b561034632": {
      "address": "0x2Bd89A62F3ea3F11690Bed76Cd8E6558b1326F97",
      "txHash": "0x7a36d0b1d5263052ae2856bff3ba06e5f38e9384ebbe1c75cf48421eec80238d",
      "layout": {
        "solcVersion": "0.8.18",
        "storage": [
          {
            "label": "_initialized",
            "offset": 0,
            "slot": "0",
            "type": "t_uint8",
            "contract": "Initializable",
            "src": "@openzeppelin/contracts-upgradeable/proxy/utils/Initializable.sol:62",
            "retypedFrom": "bool"
          },
          {
            "label": "_initializing",
            "offset": 1,
            "slot": "0",
            "type": "t_bool",
            "contract": "Initializable",
            "src": "@openzeppelin/contracts-upgradeable/proxy/utils/Initializable.sol:67"
          },
          {
            "label": "__gap",
            "offset": 0,
            "slot": "1",
            "type": "t_array(t_uint256)50_storage",
            "contract": "ContextUpgradeable",
            "src": "@openzeppelin/contracts-upgradeable/utils/ContextUpgradeable.sol:36"
          },
          {
            "label": "_owner",
            "offset": 0,
            "slot": "51",
            "type": "t_address",
            "contract": "OwnableUpgradeable",
            "src": "@openzeppelin/contracts-upgradeable/access/OwnableUpgradeable.sol:22"
          },
          {
            "label": "__gap",
            "offset": 0,
            "slot": "52",
            "type": "t_array(t_uint256)49_storage",
            "contract": "OwnableUpgradeable",
            "src": "@openzeppelin/contracts-upgradeable/access/OwnableUpgradeable.sol:94"
          },
          {
            "label": "_paused",
            "offset": 0,
            "slot": "101",
            "type": "t_bool",
            "contract": "PausableUpgradeable",
            "src": "@openzeppelin/contracts-upgradeable/security/PausableUpgradeable.sol:29"
          },
          {
            "label": "__gap",
            "offset": 0,
            "slot": "102",
            "type": "t_array(t_uint256)49_storage",
            "contract": "PausableUpgradeable",
            "src": "@openzeppelin/contracts-upgradeable/security/PausableUpgradeable.sol:116"
          },
          {
            "label": "__gap",
            "offset": 0,
            "slot": "151",
            "type": "t_array(t_uint256)50_storage",
            "contract": "OwnablePausable",
            "src": "contracts/OwnablePausable.sol:46"
          },
          {
            "label": "s_wlth",
            "offset": 0,
            "slot": "201",
            "type": "t_address",
            "contract": "WlthBonusStaking",
            "src": "contracts/WlthBonusStaking.sol:28"
          },
          {
            "label": "s_communityFund",
            "offset": 0,
            "slot": "202",
            "type": "t_address",
            "contract": "WlthBonusStaking",
            "src": "contracts/WlthBonusStaking.sol:33"
          },
          {
            "label": "s_stakingStartTimestamp",
            "offset": 0,
            "slot": "203",
            "type": "t_uint256",
            "contract": "WlthBonusStaking",
            "src": "contracts/WlthBonusStaking.sol:38"
          },
          {
            "label": "s_stakingEndTimestamp",
            "offset": 0,
            "slot": "204",
            "type": "t_uint256",
            "contract": "WlthBonusStaking",
            "src": "contracts/WlthBonusStaking.sol:43"
          },
          {
            "label": "s_stakingDuration",
            "offset": 0,
            "slot": "205",
            "type": "t_uint256",
            "contract": "WlthBonusStaking",
            "src": "contracts/WlthBonusStaking.sol:48"
          },
          {
            "label": "s_totalReward",
            "offset": 0,
            "slot": "206",
            "type": "t_uint256",
            "contract": "WlthBonusStaking",
            "src": "contracts/WlthBonusStaking.sol:53"
          },
          {
            "label": "s_totalStaked",
            "offset": 0,
            "slot": "207",
            "type": "t_uint256",
            "contract": "WlthBonusStaking",
            "src": "contracts/WlthBonusStaking.sol:58"
          },
          {
            "label": "s_stakes",
            "offset": 0,
            "slot": "208",
            "type": "t_mapping(t_address,t_uint256)",
            "contract": "WlthBonusStaking",
            "src": "contracts/WlthBonusStaking.sol:63"
          },
          {
            "label": "__gap",
            "offset": 0,
            "slot": "209",
            "type": "t_array(t_uint256)48_storage",
            "contract": "WlthBonusStaking",
            "src": "contracts/WlthBonusStaking.sol:301"
          }
        ],
        "types": {
          "t_address": {
            "label": "address",
            "numberOfBytes": "20"
          },
          "t_array(t_uint256)48_storage": {
            "label": "uint256[48]",
            "numberOfBytes": "1536"
          },
          "t_array(t_uint256)49_storage": {
            "label": "uint256[49]",
            "numberOfBytes": "1568"
          },
          "t_array(t_uint256)50_storage": {
            "label": "uint256[50]",
            "numberOfBytes": "1600"
          },
          "t_bool": {
            "label": "bool",
            "numberOfBytes": "1"
          },
          "t_mapping(t_address,t_uint256)": {
            "label": "mapping(address => uint256)",
            "numberOfBytes": "32"
          },
          "t_uint256": {
            "label": "uint256",
            "numberOfBytes": "32"
          },
          "t_uint8": {
            "label": "uint8",
            "numberOfBytes": "1"
          }
        }
      }
    },
    "68309894a8b6acab3002e78214e65eaf0d9918e2730b1addd22052f5f1a24deb": {
      "address": "0x1b3c0208A0e24972460210620355198782ACa09D",
      "txHash": "0xe55e6a3a0e6c23e9c50a1bc15c710b21f90851f086a5d10ea11b19257bdbfcf5",
      "layout": {
        "solcVersion": "0.8.18",
        "storage": [
          {
            "label": "_initialized",
            "offset": 0,
            "slot": "0",
            "type": "t_uint8",
            "contract": "Initializable",
            "src": "@openzeppelin\\contracts-upgradeable\\proxy\\utils\\Initializable.sol:62",
            "retypedFrom": "bool"
          },
          {
            "label": "_initializing",
            "offset": 1,
            "slot": "0",
            "type": "t_bool",
            "contract": "Initializable",
            "src": "@openzeppelin\\contracts-upgradeable\\proxy\\utils\\Initializable.sol:67"
          },
          {
            "label": "_status",
            "offset": 0,
            "slot": "1",
            "type": "t_uint256",
            "contract": "ReentrancyGuardUpgradeable",
            "src": "@openzeppelin\\contracts-upgradeable\\security\\ReentrancyGuardUpgradeable.sol:38"
          },
          {
            "label": "__gap",
            "offset": 0,
            "slot": "2",
            "type": "t_array(t_uint256)49_storage",
            "contract": "ReentrancyGuardUpgradeable",
            "src": "@openzeppelin\\contracts-upgradeable\\security\\ReentrancyGuardUpgradeable.sol:80"
          },
          {
            "label": "__gap",
            "offset": 0,
            "slot": "51",
            "type": "t_array(t_uint256)50_storage",
            "contract": "ContextUpgradeable",
            "src": "@openzeppelin\\contracts-upgradeable\\utils\\ContextUpgradeable.sol:36"
          },
          {
            "label": "_owner",
            "offset": 0,
            "slot": "101",
            "type": "t_address",
            "contract": "OwnableUpgradeable",
            "src": "@openzeppelin\\contracts-upgradeable\\access\\OwnableUpgradeable.sol:22"
          },
          {
            "label": "__gap",
            "offset": 0,
            "slot": "102",
            "type": "t_array(t_uint256)49_storage",
            "contract": "OwnableUpgradeable",
            "src": "@openzeppelin\\contracts-upgradeable\\access\\OwnableUpgradeable.sol:94"
          },
          {
            "label": "_paused",
            "offset": 0,
            "slot": "151",
            "type": "t_bool",
            "contract": "PausableUpgradeable",
            "src": "@openzeppelin\\contracts-upgradeable\\security\\PausableUpgradeable.sol:29"
          },
          {
            "label": "__gap",
            "offset": 0,
            "slot": "152",
            "type": "t_array(t_uint256)49_storage",
            "contract": "PausableUpgradeable",
            "src": "@openzeppelin\\contracts-upgradeable\\security\\PausableUpgradeable.sol:116"
          },
          {
            "label": "__gap",
            "offset": 0,
            "slot": "201",
            "type": "t_array(t_uint256)50_storage",
            "contract": "OwnablePausable",
            "src": "contracts\\OwnablePausable.sol:46"
          },
          {
            "label": "s_gamification",
            "offset": 0,
            "slot": "251",
            "type": "t_bool",
            "contract": "WhitelistedVesting",
            "src": "contracts\\tge\\WhitelistedVesting.sol:45"
          },
          {
            "label": "s_wlth",
            "offset": 1,
            "slot": "251",
            "type": "t_address",
            "contract": "WhitelistedVesting",
            "src": "contracts\\tge\\WhitelistedVesting.sol:50"
          },
          {
            "label": "s_communityFund",
            "offset": 0,
            "slot": "252",
            "type": "t_address",
            "contract": "WhitelistedVesting",
            "src": "contracts\\tge\\WhitelistedVesting.sol:55"
          },
          {
            "label": "s_cadenceAmount",
            "offset": 0,
            "slot": "253",
            "type": "t_uint256",
            "contract": "WhitelistedVesting",
            "src": "contracts\\tge\\WhitelistedVesting.sol:60"
          },
          {
            "label": "s_leftoversUnlockDelay",
            "offset": 0,
            "slot": "254",
            "type": "t_uint256",
            "contract": "WhitelistedVesting",
            "src": "contracts\\tge\\WhitelistedVesting.sol:65"
          },
          {
            "label": "s_allocation",
            "offset": 0,
            "slot": "255",
            "type": "t_uint256",
            "contract": "WhitelistedVesting",
            "src": "contracts\\tge\\WhitelistedVesting.sol:70"
          },
          {
            "label": "s_duration",
            "offset": 0,
            "slot": "256",
            "type": "t_uint256",
            "contract": "WhitelistedVesting",
            "src": "contracts\\tge\\WhitelistedVesting.sol:75"
          },
          {
            "label": "s_cadence",
            "offset": 0,
            "slot": "257",
            "type": "t_uint256",
            "contract": "WhitelistedVesting",
            "src": "contracts\\tge\\WhitelistedVesting.sol:80"
          },
          {
            "label": "s_vestingStartTimestamp",
            "offset": 0,
            "slot": "258",
            "type": "t_uint256",
            "contract": "WhitelistedVesting",
            "src": "contracts\\tge\\WhitelistedVesting.sol:85"
          },
          {
            "label": "s_whitelistedAddressesAmount",
            "offset": 0,
            "slot": "259",
            "type": "t_uint256",
            "contract": "WhitelistedVesting",
            "src": "contracts\\tge\\WhitelistedVesting.sol:90"
          },
          {
            "label": "s_totalWalletsAllocation",
            "offset": 0,
            "slot": "260",
            "type": "t_uint256",
            "contract": "WhitelistedVesting",
            "src": "contracts\\tge\\WhitelistedVesting.sol:95"
          },
          {
            "label": "s_released",
            "offset": 0,
            "slot": "261",
            "type": "t_uint256",
            "contract": "WhitelistedVesting",
            "src": "contracts\\tge\\WhitelistedVesting.sol:100"
          },
          {
            "label": "s_tokenReleaseDistribution",
            "offset": 0,
            "slot": "262",
            "type": "t_array(t_uint256)dyn_storage",
            "contract": "WhitelistedVesting",
            "src": "contracts\\tge\\WhitelistedVesting.sol:105"
          },
          {
            "label": "s_cadenceAllocation",
            "offset": 0,
            "slot": "263",
            "type": "t_mapping(t_uint256,t_uint256)",
            "contract": "WhitelistedVesting",
            "src": "contracts\\tge\\WhitelistedVesting.sol:110"
          },
          {
            "label": "s_whitelistedWalletReleased",
            "offset": 0,
            "slot": "264",
            "type": "t_mapping(t_address,t_uint256)",
            "contract": "WhitelistedVesting",
            "src": "contracts\\tge\\WhitelistedVesting.sol:115"
          },
          {
            "label": "s_distribution",
            "offset": 0,
            "slot": "265",
            "type": "t_mapping(t_address,t_mapping(t_uint256,t_uint256))",
            "contract": "WhitelistedVesting",
            "src": "contracts\\tge\\WhitelistedVesting.sol:120"
          },
          {
            "label": "s_claimedWithPenalty",
            "offset": 0,
            "slot": "266",
            "type": "t_mapping(t_address,t_bool)",
            "contract": "WhitelistedVesting",
            "src": "contracts\\tge\\WhitelistedVesting.sol:125"
          },
          {
            "label": "__gap",
            "offset": 0,
            "slot": "267",
            "type": "t_array(t_uint256)48_storage",
            "contract": "WhitelistedVesting",
            "src": "contracts\\tge\\WhitelistedVesting.sol:650"
          }
        ],
        "types": {
          "t_address": {
            "label": "address",
            "numberOfBytes": "20"
          },
          "t_array(t_uint256)48_storage": {
            "label": "uint256[48]",
            "numberOfBytes": "1536"
          },
          "t_array(t_uint256)49_storage": {
            "label": "uint256[49]",
            "numberOfBytes": "1568"
          },
          "t_array(t_uint256)50_storage": {
            "label": "uint256[50]",
            "numberOfBytes": "1600"
          },
          "t_array(t_uint256)dyn_storage": {
            "label": "uint256[]",
            "numberOfBytes": "32"
          },
          "t_bool": {
            "label": "bool",
            "numberOfBytes": "1"
          },
          "t_mapping(t_address,t_bool)": {
            "label": "mapping(address => bool)",
            "numberOfBytes": "32"
          },
          "t_mapping(t_address,t_mapping(t_uint256,t_uint256))": {
            "label": "mapping(address => mapping(uint256 => uint256))",
            "numberOfBytes": "32"
          },
          "t_mapping(t_address,t_uint256)": {
            "label": "mapping(address => uint256)",
            "numberOfBytes": "32"
          },
          "t_mapping(t_uint256,t_uint256)": {
            "label": "mapping(uint256 => uint256)",
            "numberOfBytes": "32"
          },
          "t_uint256": {
            "label": "uint256",
            "numberOfBytes": "32"
          },
          "t_uint8": {
            "label": "uint8",
            "numberOfBytes": "1"
          }
        }
      }
    },
    "d647ab08bf6ee6d1d54314cc60fedb38d89f73910f9fc4fb152fd9ae21afd01e": {
      "address": "0xE6651cCf1C334D5176af95888d12a34333C415d7",
      "txHash": "0xdfcceec6b8d5fbba3ef81e6f8aa0a59953f07ceafd281326dd22aaa7f8ea7402",
      "layout": {
        "solcVersion": "0.8.18",
        "storage": [
          {
            "label": "_initialized",
            "offset": 0,
            "slot": "0",
            "type": "t_uint8",
            "contract": "Initializable",
            "src": "@openzeppelin/contracts-upgradeable/proxy/utils/Initializable.sol:62",
            "retypedFrom": "bool"
          },
          {
            "label": "_initializing",
            "offset": 1,
            "slot": "0",
            "type": "t_bool",
            "contract": "Initializable",
            "src": "@openzeppelin/contracts-upgradeable/proxy/utils/Initializable.sol:67"
          },
          {
            "label": "__gap",
            "offset": 0,
            "slot": "1",
            "type": "t_array(t_uint256)50_storage",
            "contract": "ContextUpgradeable",
            "src": "@openzeppelin/contracts-upgradeable/utils/ContextUpgradeable.sol:36"
          },
          {
            "label": "_owner",
            "offset": 0,
            "slot": "51",
            "type": "t_address",
            "contract": "OwnableUpgradeable",
            "src": "@openzeppelin/contracts-upgradeable/access/OwnableUpgradeable.sol:22"
          },
          {
            "label": "__gap",
            "offset": 0,
            "slot": "52",
            "type": "t_array(t_uint256)49_storage",
            "contract": "OwnableUpgradeable",
            "src": "@openzeppelin/contracts-upgradeable/access/OwnableUpgradeable.sol:94"
          },
          {
            "label": "_paused",
            "offset": 0,
            "slot": "101",
            "type": "t_bool",
            "contract": "PausableUpgradeable",
            "src": "@openzeppelin/contracts-upgradeable/security/PausableUpgradeable.sol:29"
          },
          {
            "label": "__gap",
            "offset": 0,
            "slot": "102",
            "type": "t_array(t_uint256)49_storage",
            "contract": "PausableUpgradeable",
            "src": "@openzeppelin/contracts-upgradeable/security/PausableUpgradeable.sol:116"
          },
          {
            "label": "__gap",
            "offset": 0,
            "slot": "151",
            "type": "t_array(t_uint256)50_storage",
            "contract": "OwnablePausable",
            "src": "contracts/OwnablePausable.sol:46"
          },
          {
            "label": "currentState",
            "offset": 0,
            "slot": "201",
            "type": "t_bytes32",
            "contract": "StateMachine",
            "src": "contracts/StateMachine.sol:13"
          },
          {
            "label": "functionsAllowed",
            "offset": 0,
            "slot": "202",
            "type": "t_mapping(t_bytes32,t_mapping(t_bytes4,t_bool))",
            "contract": "StateMachine",
            "src": "contracts/StateMachine.sol:15"
          },
          {
            "label": "__gap",
            "offset": 0,
            "slot": "203",
            "type": "t_array(t_uint256)48_storage",
            "contract": "StateMachine",
            "src": "contracts/StateMachine.sol:45"
          },
          {
            "label": "_status",
            "offset": 0,
            "slot": "251",
            "type": "t_uint256",
            "contract": "ReentrancyGuardUpgradeable",
            "src": "@openzeppelin/contracts-upgradeable/security/ReentrancyGuardUpgradeable.sol:38"
          },
          {
            "label": "__gap",
            "offset": 0,
            "slot": "252",
            "type": "t_array(t_uint256)49_storage",
            "contract": "ReentrancyGuardUpgradeable",
            "src": "@openzeppelin/contracts-upgradeable/security/ReentrancyGuardUpgradeable.sol:80"
          },
          {
            "label": "__gap",
            "offset": 0,
            "slot": "301",
            "type": "t_array(t_uint256)50_storage",
            "contract": "ERC165Upgradeable",
            "src": "@openzeppelin/contracts-upgradeable/utils/introspection/ERC165Upgradeable.sol:41"
          },
          {
            "label": "s_managementFee",
            "offset": 0,
            "slot": "351",
            "type": "t_uint16",
            "contract": "InvestmentFund",
            "src": "contracts/InvestmentFund.sol:65"
          },
          {
            "label": "s_investmentNft",
            "offset": 2,
            "slot": "351",
            "type": "t_contract(IInvestmentNFT)43535",
            "contract": "InvestmentFund",
            "src": "contracts/InvestmentFund.sol:70"
          },
          {
            "label": "s_stakingWlth",
            "offset": 0,
            "slot": "352",
            "type": "t_contract(IStakingWlth)44273",
            "contract": "InvestmentFund",
            "src": "contracts/InvestmentFund.sol:75"
          },
          {
            "label": "s_unlocker",
            "offset": 0,
            "slot": "353",
            "type": "t_address",
            "contract": "InvestmentFund",
            "src": "contracts/InvestmentFund.sol:80"
          },
          {
            "label": "s_currency",
            "offset": 0,
            "slot": "354",
            "type": "t_address",
            "contract": "InvestmentFund",
            "src": "contracts/InvestmentFund.sol:85"
          },
          {
            "label": "s_treasuryWallet",
            "offset": 0,
            "slot": "355",
            "type": "t_address",
            "contract": "InvestmentFund",
            "src": "contracts/InvestmentFund.sol:90"
          },
          {
            "label": "s_genesisNftRevenue",
            "offset": 0,
            "slot": "356",
            "type": "t_address",
            "contract": "InvestmentFund",
            "src": "contracts/InvestmentFund.sol:95"
          },
          {
            "label": "s_lpPoolAddress",
            "offset": 0,
            "slot": "357",
            "type": "t_address",
            "contract": "InvestmentFund",
            "src": "contracts/InvestmentFund.sol:100"
          },
          {
            "label": "s_burnAddress",
            "offset": 0,
            "slot": "358",
            "type": "t_address",
            "contract": "InvestmentFund",
            "src": "contracts/InvestmentFund.sol:105"
          },
          {
            "label": "s_communityFund",
            "offset": 0,
            "slot": "359",
            "type": "t_address",
            "contract": "InvestmentFund",
            "src": "contracts/InvestmentFund.sol:110"
          },
          {
            "label": "s_totalIncome",
            "offset": 0,
            "slot": "360",
            "type": "t_uint256",
            "contract": "InvestmentFund",
            "src": "contracts/InvestmentFund.sol:115"
          },
          {
            "label": "s_nextPayoutToUnlock",
            "offset": 0,
            "slot": "361",
            "type": "t_uint256",
            "contract": "InvestmentFund",
            "src": "contracts/InvestmentFund.sol:120"
          },
          {
            "label": "s_maxPercentageWalletInvestmentLimit",
            "offset": 0,
            "slot": "362",
            "type": "t_uint256",
            "contract": "InvestmentFund",
            "src": "contracts/InvestmentFund.sol:125"
          },
          {
            "label": "s_name",
            "offset": 0,
            "slot": "363",
            "type": "t_string_storage",
            "contract": "InvestmentFund",
            "src": "contracts/InvestmentFund.sol:130"
          },
          {
            "label": "s_cap",
            "offset": 0,
            "slot": "364",
            "type": "t_uint256",
            "contract": "InvestmentFund",
            "src": "contracts/InvestmentFund.sol:135"
          },
          {
            "label": "s_payouts",
            "offset": 0,
            "slot": "365",
            "type": "t_array(t_struct(Payout)42905_storage)dyn_storage",
            "contract": "InvestmentFund",
            "src": "contracts/InvestmentFund.sol:140"
          },
          {
            "label": "s_userTotalWithdrawal",
            "offset": 0,
            "slot": "366",
            "type": "t_mapping(t_address,t_uint256)",
            "contract": "InvestmentFund",
            "src": "contracts/InvestmentFund.sol:145"
          },
          {
            "label": "s_userNextPayout",
            "offset": 0,
            "slot": "367",
            "type": "t_mapping(t_address,t_uint256)",
            "contract": "InvestmentFund",
            "src": "contracts/InvestmentFund.sol:150"
          },
          {
            "label": "s_projects",
            "offset": 0,
            "slot": "368",
            "type": "t_struct(AddressSet)19389_storage",
            "contract": "InvestmentFund",
            "src": "contracts/InvestmentFund.sol:155"
          },
          {
            "label": "s_minimumInvestment",
            "offset": 0,
            "slot": "370",
            "type": "t_uint256",
            "contract": "InvestmentFund",
            "src": "contracts/InvestmentFund.sol:160"
          },
          {
            "label": "s_profitProvider",
            "offset": 0,
            "slot": "371",
            "type": "t_address",
            "contract": "InvestmentFund",
            "src": "contracts/InvestmentFund.sol:165"
          },
          {
            "label": "__gap",
            "offset": 0,
            "slot": "372",
            "type": "t_array(t_uint256)46_storage",
            "contract": "InvestmentFund",
            "src": "contracts/InvestmentFund.sol:843"
          }
        ],
        "types": {
          "t_address": {
            "label": "address",
            "numberOfBytes": "20"
          },
          "t_array(t_bytes32)dyn_storage": {
            "label": "bytes32[]",
            "numberOfBytes": "32"
          },
          "t_array(t_struct(Payout)42905_storage)dyn_storage": {
            "label": "struct IInvestmentFund.Payout[]",
            "numberOfBytes": "32"
          },
          "t_array(t_uint256)46_storage": {
            "label": "uint256[46]",
            "numberOfBytes": "1472"
          },
          "t_array(t_uint256)48_storage": {
            "label": "uint256[48]",
            "numberOfBytes": "1536"
          },
          "t_array(t_uint256)49_storage": {
            "label": "uint256[49]",
            "numberOfBytes": "1568"
          },
          "t_array(t_uint256)50_storage": {
            "label": "uint256[50]",
            "numberOfBytes": "1600"
          },
          "t_bool": {
            "label": "bool",
            "numberOfBytes": "1"
          },
          "t_bytes32": {
            "label": "bytes32",
            "numberOfBytes": "32"
          },
          "t_bytes4": {
            "label": "bytes4",
            "numberOfBytes": "4"
          },
          "t_contract(IInvestmentNFT)43535": {
            "label": "contract IInvestmentNFT",
            "numberOfBytes": "20"
          },
          "t_contract(IStakingWlth)44273": {
            "label": "contract IStakingWlth",
            "numberOfBytes": "20"
          },
          "t_mapping(t_address,t_uint256)": {
            "label": "mapping(address => uint256)",
            "numberOfBytes": "32"
          },
          "t_mapping(t_bytes32,t_mapping(t_bytes4,t_bool))": {
            "label": "mapping(bytes32 => mapping(bytes4 => bool))",
            "numberOfBytes": "32"
          },
          "t_mapping(t_bytes32,t_uint256)": {
            "label": "mapping(bytes32 => uint256)",
            "numberOfBytes": "32"
          },
          "t_mapping(t_bytes4,t_bool)": {
            "label": "mapping(bytes4 => bool)",
            "numberOfBytes": "32"
          },
          "t_string_storage": {
            "label": "string",
            "numberOfBytes": "32"
          },
          "t_struct(AddressSet)19389_storage": {
            "label": "struct EnumerableSetUpgradeable.AddressSet",
            "members": [
              {
                "label": "_inner",
                "type": "t_struct(Set)19074_storage",
                "offset": 0,
                "slot": "0"
              }
            ],
            "numberOfBytes": "64"
          },
          "t_struct(Block)42895_storage": {
            "label": "struct IInvestmentFund.Block",
            "members": [
              {
                "label": "number",
                "type": "t_uint128",
                "offset": 0,
                "slot": "0"
              },
              {
                "label": "timestamp",
                "type": "t_uint128",
                "offset": 16,
                "slot": "0"
              }
            ],
            "numberOfBytes": "32"
          },
          "t_struct(Payout)42905_storage": {
            "label": "struct IInvestmentFund.Payout",
            "members": [
              {
                "label": "value",
                "type": "t_uint256",
                "offset": 0,
                "slot": "0"
              },
              {
                "label": "blockData",
                "type": "t_struct(Block)42895_storage",
                "offset": 0,
                "slot": "1"
              },
              {
                "label": "inProfit",
                "type": "t_bool",
                "offset": 0,
                "slot": "2"
              },
              {
                "label": "locked",
                "type": "t_bool",
                "offset": 1,
                "slot": "2"
              }
            ],
            "numberOfBytes": "96"
          },
          "t_struct(Set)19074_storage": {
            "label": "struct EnumerableSetUpgradeable.Set",
            "members": [
              {
                "label": "_values",
                "type": "t_array(t_bytes32)dyn_storage",
                "offset": 0,
                "slot": "0"
              },
              {
                "label": "_indexes",
                "type": "t_mapping(t_bytes32,t_uint256)",
                "offset": 0,
                "slot": "1"
              }
            ],
            "numberOfBytes": "64"
          },
          "t_uint128": {
            "label": "uint128",
            "numberOfBytes": "16"
          },
          "t_uint16": {
            "label": "uint16",
            "numberOfBytes": "2"
          },
          "t_uint256": {
            "label": "uint256",
            "numberOfBytes": "32"
          },
          "t_uint8": {
            "label": "uint8",
            "numberOfBytes": "1"
          }
        }
      }
    },
    "3ec10075fce950d31ad7c1b341b5c731dbb01eba6985274029ff140f6d60cf64": {
      "address": "0xD37AE78248DEb85C68f44eAC34E35A23e43A80F0",
      "txHash": "0x6f2edca82e591f562fabf1340aeb5c2b53e1a7d66778efff9c3a499ada1c5431",
      "layout": {
        "solcVersion": "0.8.18",
        "storage": [
          {
            "label": "_initialized",
            "offset": 0,
            "slot": "0",
            "type": "t_uint8",
            "contract": "Initializable",
            "src": "@openzeppelin/contracts-upgradeable/proxy/utils/Initializable.sol:62",
            "retypedFrom": "bool"
          },
          {
            "label": "_initializing",
            "offset": 1,
            "slot": "0",
            "type": "t_bool",
            "contract": "Initializable",
            "src": "@openzeppelin/contracts-upgradeable/proxy/utils/Initializable.sol:67"
          },
          {
            "label": "__gap",
            "offset": 0,
            "slot": "1",
            "type": "t_array(t_uint256)50_storage",
            "contract": "ContextUpgradeable",
            "src": "@openzeppelin/contracts-upgradeable/utils/ContextUpgradeable.sol:36"
          },
          {
            "label": "_owner",
            "offset": 0,
            "slot": "51",
            "type": "t_address",
            "contract": "OwnableUpgradeable",
            "src": "@openzeppelin/contracts-upgradeable/access/OwnableUpgradeable.sol:22"
          },
          {
            "label": "__gap",
            "offset": 0,
            "slot": "52",
            "type": "t_array(t_uint256)49_storage",
            "contract": "OwnableUpgradeable",
            "src": "@openzeppelin/contracts-upgradeable/access/OwnableUpgradeable.sol:94"
          },
          {
            "label": "_paused",
            "offset": 0,
            "slot": "101",
            "type": "t_bool",
            "contract": "PausableUpgradeable",
            "src": "@openzeppelin/contracts-upgradeable/security/PausableUpgradeable.sol:29"
          },
          {
            "label": "__gap",
            "offset": 0,
            "slot": "102",
            "type": "t_array(t_uint256)49_storage",
            "contract": "PausableUpgradeable",
            "src": "@openzeppelin/contracts-upgradeable/security/PausableUpgradeable.sol:116"
          },
          {
            "label": "__gap",
            "offset": 0,
            "slot": "151",
            "type": "t_array(t_uint256)50_storage",
            "contract": "OwnablePausable",
            "src": "contracts/OwnablePausable.sol:46"
          },
          {
            "label": "s_fund",
            "offset": 0,
            "slot": "201",
            "type": "t_contract(IInvestmentFund)2450",
            "contract": "ProfitProvider",
            "src": "contracts/ProfitProvider.sol:23"
          },
          {
            "label": "s_currency",
            "offset": 0,
            "slot": "202",
            "type": "t_contract(IERC20)899",
            "contract": "ProfitProvider",
            "src": "contracts/ProfitProvider.sol:28"
          },
          {
            "label": "s_minimumProfit",
            "offset": 0,
            "slot": "203",
            "type": "t_uint256",
            "contract": "ProfitProvider",
            "src": "contracts/ProfitProvider.sol:33"
          }
        ],
        "types": {
          "t_address": {
            "label": "address",
            "numberOfBytes": "20"
          },
          "t_array(t_uint256)49_storage": {
            "label": "uint256[49]",
            "numberOfBytes": "1568"
          },
          "t_array(t_uint256)50_storage": {
            "label": "uint256[50]",
            "numberOfBytes": "1600"
          },
          "t_bool": {
            "label": "bool",
            "numberOfBytes": "1"
          },
          "t_contract(IERC20)899": {
            "label": "contract IERC20",
            "numberOfBytes": "20"
          },
          "t_contract(IInvestmentFund)2450": {
            "label": "contract IInvestmentFund",
            "numberOfBytes": "20"
          },
          "t_uint256": {
            "label": "uint256",
            "numberOfBytes": "32"
          },
          "t_uint8": {
            "label": "uint8",
            "numberOfBytes": "1"
          }
        }
      }
    },
    "a2344c0e29dc943ed462f57869cd8c1dbbbc5ea12d0cd7b64c568e06f403ed18": {
      "address": "0xF37C1DfE66e6aA1A4c0Ed10A0C0b8bE76dD38CDe",
      "txHash": "0x967ee753650f1f52d4b43b4acd53397511b5d8ed514eb7727de890e14fefceb2",
      "layout": {
        "solcVersion": "0.8.18",
        "storage": [
          {
            "label": "_initialized",
            "offset": 0,
            "slot": "0",
            "type": "t_uint8",
            "contract": "Initializable",
            "src": "@openzeppelin/contracts-upgradeable/proxy/utils/Initializable.sol:62",
            "retypedFrom": "bool"
          },
          {
            "label": "_initializing",
            "offset": 1,
            "slot": "0",
            "type": "t_bool",
            "contract": "Initializable",
            "src": "@openzeppelin/contracts-upgradeable/proxy/utils/Initializable.sol:67"
          },
          {
            "label": "__gap",
            "offset": 0,
            "slot": "1",
            "type": "t_array(t_uint256)50_storage",
            "contract": "ContextUpgradeable",
            "src": "@openzeppelin/contracts-upgradeable/utils/ContextUpgradeable.sol:36"
          },
          {
            "label": "_owner",
            "offset": 0,
            "slot": "51",
            "type": "t_address",
            "contract": "OwnableUpgradeable",
            "src": "@openzeppelin/contracts-upgradeable/access/OwnableUpgradeable.sol:22"
          },
          {
            "label": "__gap",
            "offset": 0,
            "slot": "52",
            "type": "t_array(t_uint256)49_storage",
            "contract": "OwnableUpgradeable",
            "src": "@openzeppelin/contracts-upgradeable/access/OwnableUpgradeable.sol:94"
          },
          {
            "label": "_paused",
            "offset": 0,
            "slot": "101",
            "type": "t_bool",
            "contract": "PausableUpgradeable",
            "src": "@openzeppelin/contracts-upgradeable/security/PausableUpgradeable.sol:29"
          },
          {
            "label": "__gap",
            "offset": 0,
            "slot": "102",
            "type": "t_array(t_uint256)49_storage",
            "contract": "PausableUpgradeable",
            "src": "@openzeppelin/contracts-upgradeable/security/PausableUpgradeable.sol:116"
          },
          {
            "label": "__gap",
            "offset": 0,
            "slot": "151",
            "type": "t_array(t_uint256)50_storage",
            "contract": "OwnablePausable",
            "src": "contracts/OwnablePausable.sol:46"
          },
          {
            "label": "s_fund",
            "offset": 0,
            "slot": "201",
            "type": "t_contract(IInvestmentFund)43292",
            "contract": "ProfitProvider",
            "src": "contracts/ProfitProvider.sol:23"
          },
          {
            "label": "s_currency",
            "offset": 0,
            "slot": "202",
            "type": "t_contract(IERC20)21553",
            "contract": "ProfitProvider",
            "src": "contracts/ProfitProvider.sol:28"
          },
          {
            "label": "s_minimumProfit",
            "offset": 0,
            "slot": "203",
            "type": "t_uint256",
            "contract": "ProfitProvider",
            "src": "contracts/ProfitProvider.sol:33"
          }
        ],
        "types": {
          "t_address": {
            "label": "address",
            "numberOfBytes": "20"
          },
          "t_array(t_uint256)49_storage": {
            "label": "uint256[49]",
            "numberOfBytes": "1568"
          },
          "t_array(t_uint256)50_storage": {
            "label": "uint256[50]",
            "numberOfBytes": "1600"
          },
          "t_bool": {
            "label": "bool",
            "numberOfBytes": "1"
          },
          "t_contract(IERC20)21553": {
            "label": "contract IERC20",
            "numberOfBytes": "20"
          },
          "t_contract(IInvestmentFund)43292": {
            "label": "contract IInvestmentFund",
            "numberOfBytes": "20"
          },
          "t_uint256": {
            "label": "uint256",
            "numberOfBytes": "32"
          },
          "t_uint8": {
            "label": "uint8",
            "numberOfBytes": "1"
          }
        }
      }
    },
    "9ed944f9752c9dda72b8c6a1b5a072fd4d132c779fe7f055d2a9abf6bdf98c82": {
      "address": "0xf2Ea850891fBB19b1B4f84aab04eC68E4e6EFB94",
      "txHash": "0xd7cc1f83a9c08d72dc90f6585c7204bb33fc05d88d372897934e7e9964ce79c2",
      "layout": {
        "solcVersion": "0.8.18",
        "storage": [
          {
            "label": "_initialized",
            "offset": 0,
            "slot": "0",
            "type": "t_uint8",
            "contract": "Initializable",
            "src": "@openzeppelin\\contracts-upgradeable\\proxy\\utils\\Initializable.sol:62",
            "retypedFrom": "bool"
          },
          {
            "label": "_initializing",
            "offset": 1,
            "slot": "0",
            "type": "t_bool",
            "contract": "Initializable",
            "src": "@openzeppelin\\contracts-upgradeable\\proxy\\utils\\Initializable.sol:67"
          },
          {
            "label": "_status",
            "offset": 0,
            "slot": "1",
            "type": "t_uint256",
            "contract": "ReentrancyGuardUpgradeable",
            "src": "@openzeppelin\\contracts-upgradeable\\security\\ReentrancyGuardUpgradeable.sol:38"
          },
          {
            "label": "__gap",
            "offset": 0,
            "slot": "2",
            "type": "t_array(t_uint256)49_storage",
            "contract": "ReentrancyGuardUpgradeable",
            "src": "@openzeppelin\\contracts-upgradeable\\security\\ReentrancyGuardUpgradeable.sol:80"
          },
          {
            "label": "__gap",
            "offset": 0,
            "slot": "51",
            "type": "t_array(t_uint256)50_storage",
            "contract": "ContextUpgradeable",
            "src": "@openzeppelin\\contracts-upgradeable\\utils\\ContextUpgradeable.sol:36"
          },
          {
            "label": "_owner",
            "offset": 0,
            "slot": "101",
            "type": "t_address",
            "contract": "OwnableUpgradeable",
            "src": "@openzeppelin\\contracts-upgradeable\\access\\OwnableUpgradeable.sol:22"
          },
          {
            "label": "__gap",
            "offset": 0,
            "slot": "102",
            "type": "t_array(t_uint256)49_storage",
            "contract": "OwnableUpgradeable",
            "src": "@openzeppelin\\contracts-upgradeable\\access\\OwnableUpgradeable.sol:94"
          },
          {
            "label": "_paused",
            "offset": 0,
            "slot": "151",
            "type": "t_bool",
            "contract": "PausableUpgradeable",
            "src": "@openzeppelin\\contracts-upgradeable\\security\\PausableUpgradeable.sol:29"
          },
          {
            "label": "__gap",
            "offset": 0,
            "slot": "152",
            "type": "t_array(t_uint256)49_storage",
            "contract": "PausableUpgradeable",
            "src": "@openzeppelin\\contracts-upgradeable\\security\\PausableUpgradeable.sol:116"
          },
          {
            "label": "__gap",
            "offset": 0,
            "slot": "201",
            "type": "t_array(t_uint256)50_storage",
            "contract": "OwnablePausable",
            "src": "contracts\\OwnablePausable.sol:46"
          },
          {
            "label": "s_gamification",
            "offset": 0,
            "slot": "251",
            "type": "t_bool",
            "contract": "WhitelistedVesting",
            "src": "contracts\\tge\\WhitelistedVesting.sol:46"
          },
          {
            "label": "s_wlth",
            "offset": 1,
            "slot": "251",
            "type": "t_address",
            "contract": "WhitelistedVesting",
            "src": "contracts\\tge\\WhitelistedVesting.sol:51"
          },
          {
            "label": "s_communityFund",
            "offset": 0,
            "slot": "252",
            "type": "t_address",
            "contract": "WhitelistedVesting",
            "src": "contracts\\tge\\WhitelistedVesting.sol:56"
          },
          {
            "label": "s_cadenceAmount",
            "offset": 0,
            "slot": "253",
            "type": "t_uint256",
            "contract": "WhitelistedVesting",
            "src": "contracts\\tge\\WhitelistedVesting.sol:61"
          },
          {
            "label": "s_leftoversUnlockDelay",
            "offset": 0,
            "slot": "254",
            "type": "t_uint256",
            "contract": "WhitelistedVesting",
            "src": "contracts\\tge\\WhitelistedVesting.sol:66"
          },
          {
            "label": "s_allocation",
            "offset": 0,
            "slot": "255",
            "type": "t_uint256",
            "contract": "WhitelistedVesting",
            "src": "contracts\\tge\\WhitelistedVesting.sol:71"
          },
          {
            "label": "s_duration",
            "offset": 0,
            "slot": "256",
            "type": "t_uint256",
            "contract": "WhitelistedVesting",
            "src": "contracts\\tge\\WhitelistedVesting.sol:76"
          },
          {
            "label": "s_cadence",
            "offset": 0,
            "slot": "257",
            "type": "t_uint256",
            "contract": "WhitelistedVesting",
            "src": "contracts\\tge\\WhitelistedVesting.sol:81"
          },
          {
            "label": "s_vestingStartTimestamp",
            "offset": 0,
            "slot": "258",
            "type": "t_uint256",
            "contract": "WhitelistedVesting",
            "src": "contracts\\tge\\WhitelistedVesting.sol:86"
          },
          {
            "label": "s_whitelistedAddressesAmount",
            "offset": 0,
            "slot": "259",
            "type": "t_uint256",
            "contract": "WhitelistedVesting",
            "src": "contracts\\tge\\WhitelistedVesting.sol:91"
          },
          {
            "label": "s_totalWalletsAllocation",
            "offset": 0,
            "slot": "260",
            "type": "t_uint256",
            "contract": "WhitelistedVesting",
            "src": "contracts\\tge\\WhitelistedVesting.sol:96"
          },
          {
            "label": "s_released",
            "offset": 0,
            "slot": "261",
            "type": "t_uint256",
            "contract": "WhitelistedVesting",
            "src": "contracts\\tge\\WhitelistedVesting.sol:101"
          },
          {
            "label": "s_tokenReleaseDistribution",
            "offset": 0,
            "slot": "262",
            "type": "t_array(t_uint256)dyn_storage",
            "contract": "WhitelistedVesting",
            "src": "contracts\\tge\\WhitelistedVesting.sol:106"
          },
          {
            "label": "s_cadenceAllocation",
            "offset": 0,
            "slot": "263",
            "type": "t_mapping(t_uint256,t_uint256)",
            "contract": "WhitelistedVesting",
            "src": "contracts\\tge\\WhitelistedVesting.sol:111"
          },
          {
            "label": "s_whitelistedWalletReleased",
            "offset": 0,
            "slot": "264",
            "type": "t_mapping(t_address,t_uint256)",
            "contract": "WhitelistedVesting",
            "src": "contracts\\tge\\WhitelistedVesting.sol:116"
          },
          {
            "label": "s_distribution",
            "offset": 0,
            "slot": "265",
            "type": "t_mapping(t_address,t_mapping(t_uint256,t_uint256))",
            "contract": "WhitelistedVesting",
            "src": "contracts\\tge\\WhitelistedVesting.sol:121"
          },
          {
            "label": "s_claimedWithPenalty",
            "offset": 0,
            "slot": "266",
            "type": "t_mapping(t_address,t_bool)",
            "contract": "WhitelistedVesting",
            "src": "contracts\\tge\\WhitelistedVesting.sol:126"
          },
          {
            "label": "__gap",
            "offset": 0,
            "slot": "267",
            "type": "t_array(t_uint256)48_storage",
            "contract": "WhitelistedVesting",
            "src": "contracts\\tge\\WhitelistedVesting.sol:651"
          }
        ],
        "types": {
          "t_address": {
            "label": "address",
            "numberOfBytes": "20"
          },
          "t_array(t_uint256)48_storage": {
            "label": "uint256[48]",
            "numberOfBytes": "1536"
          },
          "t_array(t_uint256)49_storage": {
            "label": "uint256[49]",
            "numberOfBytes": "1568"
          },
          "t_array(t_uint256)50_storage": {
            "label": "uint256[50]",
            "numberOfBytes": "1600"
          },
          "t_array(t_uint256)dyn_storage": {
            "label": "uint256[]",
            "numberOfBytes": "32"
          },
          "t_bool": {
            "label": "bool",
            "numberOfBytes": "1"
          },
          "t_mapping(t_address,t_bool)": {
            "label": "mapping(address => bool)",
            "numberOfBytes": "32"
          },
          "t_mapping(t_address,t_mapping(t_uint256,t_uint256))": {
            "label": "mapping(address => mapping(uint256 => uint256))",
            "numberOfBytes": "32"
          },
          "t_mapping(t_address,t_uint256)": {
            "label": "mapping(address => uint256)",
            "numberOfBytes": "32"
          },
          "t_mapping(t_uint256,t_uint256)": {
            "label": "mapping(uint256 => uint256)",
            "numberOfBytes": "32"
          },
          "t_uint256": {
            "label": "uint256",
            "numberOfBytes": "32"
          },
          "t_uint8": {
            "label": "uint8",
            "numberOfBytes": "1"
          }
        }
      }
    },
    "0841b55ba73e3b6b952d2440a0f778112e09f65d0c39669b52d39ebaea91273c": {
      "address": "0xc47FF82d8daAc2759E952Ed82edb70399397a91a",
      "txHash": "0xd24ac261be3965c74d10d6cee589e551c6980786b574156a2d962a375f8777fd",
      "layout": {
        "solcVersion": "0.8.18",
        "storage": [
          {
            "label": "_initialized",
            "offset": 0,
            "slot": "0",
            "type": "t_uint8",
            "contract": "Initializable",
            "src": "@openzeppelin\\contracts-upgradeable\\proxy\\utils\\Initializable.sol:62",
            "retypedFrom": "bool"
          },
          {
            "label": "_initializing",
            "offset": 1,
            "slot": "0",
            "type": "t_bool",
            "contract": "Initializable",
            "src": "@openzeppelin\\contracts-upgradeable\\proxy\\utils\\Initializable.sol:67"
          },
          {
            "label": "_status",
            "offset": 0,
            "slot": "1",
            "type": "t_uint256",
            "contract": "ReentrancyGuardUpgradeable",
            "src": "@openzeppelin\\contracts-upgradeable\\security\\ReentrancyGuardUpgradeable.sol:38"
          },
          {
            "label": "__gap",
            "offset": 0,
            "slot": "2",
            "type": "t_array(t_uint256)49_storage",
            "contract": "ReentrancyGuardUpgradeable",
            "src": "@openzeppelin\\contracts-upgradeable\\security\\ReentrancyGuardUpgradeable.sol:80"
          },
          {
            "label": "__gap",
            "offset": 0,
            "slot": "51",
            "type": "t_array(t_uint256)50_storage",
            "contract": "ContextUpgradeable",
            "src": "@openzeppelin\\contracts-upgradeable\\utils\\ContextUpgradeable.sol:36"
          },
          {
            "label": "_owner",
            "offset": 0,
            "slot": "101",
            "type": "t_address",
            "contract": "OwnableUpgradeable",
            "src": "@openzeppelin\\contracts-upgradeable\\access\\OwnableUpgradeable.sol:22"
          },
          {
            "label": "__gap",
            "offset": 0,
            "slot": "102",
            "type": "t_array(t_uint256)49_storage",
            "contract": "OwnableUpgradeable",
            "src": "@openzeppelin\\contracts-upgradeable\\access\\OwnableUpgradeable.sol:94"
          },
          {
            "label": "_paused",
            "offset": 0,
            "slot": "151",
            "type": "t_bool",
            "contract": "PausableUpgradeable",
            "src": "@openzeppelin\\contracts-upgradeable\\security\\PausableUpgradeable.sol:29"
          },
          {
            "label": "__gap",
            "offset": 0,
            "slot": "152",
            "type": "t_array(t_uint256)49_storage",
            "contract": "PausableUpgradeable",
            "src": "@openzeppelin\\contracts-upgradeable\\security\\PausableUpgradeable.sol:116"
          },
          {
            "label": "__gap",
            "offset": 0,
            "slot": "201",
            "type": "t_array(t_uint256)50_storage",
            "contract": "OwnablePausable",
            "src": "contracts\\OwnablePausable.sol:46"
          },
          {
            "label": "s_gamification",
            "offset": 0,
            "slot": "251",
            "type": "t_bool",
            "contract": "WhitelistedVesting",
            "src": "contracts\\tge\\WhitelistedVesting.sol:46"
          },
          {
            "label": "s_wlth",
            "offset": 1,
            "slot": "251",
            "type": "t_address",
            "contract": "WhitelistedVesting",
            "src": "contracts\\tge\\WhitelistedVesting.sol:51"
          },
          {
            "label": "s_communityFund",
            "offset": 0,
            "slot": "252",
            "type": "t_address",
            "contract": "WhitelistedVesting",
            "src": "contracts\\tge\\WhitelistedVesting.sol:56"
          },
          {
            "label": "s_cadenceAmount",
            "offset": 0,
            "slot": "253",
            "type": "t_uint256",
            "contract": "WhitelistedVesting",
            "src": "contracts\\tge\\WhitelistedVesting.sol:61"
          },
          {
            "label": "s_leftoversUnlockDelay",
            "offset": 0,
            "slot": "254",
            "type": "t_uint256",
            "contract": "WhitelistedVesting",
            "src": "contracts\\tge\\WhitelistedVesting.sol:66"
          },
          {
            "label": "s_allocation",
            "offset": 0,
            "slot": "255",
            "type": "t_uint256",
            "contract": "WhitelistedVesting",
            "src": "contracts\\tge\\WhitelistedVesting.sol:71"
          },
          {
            "label": "s_duration",
            "offset": 0,
            "slot": "256",
            "type": "t_uint256",
            "contract": "WhitelistedVesting",
            "src": "contracts\\tge\\WhitelistedVesting.sol:76"
          },
          {
            "label": "s_cadence",
            "offset": 0,
            "slot": "257",
            "type": "t_uint256",
            "contract": "WhitelistedVesting",
            "src": "contracts\\tge\\WhitelistedVesting.sol:81"
          },
          {
            "label": "s_vestingStartTimestamp",
            "offset": 0,
            "slot": "258",
            "type": "t_uint256",
            "contract": "WhitelistedVesting",
            "src": "contracts\\tge\\WhitelistedVesting.sol:86"
          },
          {
            "label": "s_whitelistedAddressesAmount",
            "offset": 0,
            "slot": "259",
            "type": "t_uint256",
            "contract": "WhitelistedVesting",
            "src": "contracts\\tge\\WhitelistedVesting.sol:91"
          },
          {
            "label": "s_totalWalletsAllocation",
            "offset": 0,
            "slot": "260",
            "type": "t_uint256",
            "contract": "WhitelistedVesting",
            "src": "contracts\\tge\\WhitelistedVesting.sol:96"
          },
          {
            "label": "s_released",
            "offset": 0,
            "slot": "261",
            "type": "t_uint256",
            "contract": "WhitelistedVesting",
            "src": "contracts\\tge\\WhitelistedVesting.sol:101"
          },
          {
            "label": "s_tokenReleaseDistribution",
            "offset": 0,
            "slot": "262",
            "type": "t_array(t_uint256)dyn_storage",
            "contract": "WhitelistedVesting",
            "src": "contracts\\tge\\WhitelistedVesting.sol:106"
          },
          {
            "label": "s_cadenceAllocation",
            "offset": 0,
            "slot": "263",
            "type": "t_mapping(t_uint256,t_uint256)",
            "contract": "WhitelistedVesting",
            "src": "contracts\\tge\\WhitelistedVesting.sol:111"
          },
          {
            "label": "s_whitelistedWalletReleased",
            "offset": 0,
            "slot": "264",
            "type": "t_mapping(t_address,t_uint256)",
            "contract": "WhitelistedVesting",
            "src": "contracts\\tge\\WhitelistedVesting.sol:116"
          },
          {
            "label": "s_distribution",
            "offset": 0,
            "slot": "265",
            "type": "t_mapping(t_address,t_mapping(t_uint256,t_uint256))",
            "contract": "WhitelistedVesting",
            "src": "contracts\\tge\\WhitelistedVesting.sol:121"
          },
          {
            "label": "s_claimedWithPenalty",
            "offset": 0,
            "slot": "266",
            "type": "t_mapping(t_address,t_bool)",
            "contract": "WhitelistedVesting",
            "src": "contracts\\tge\\WhitelistedVesting.sol:126"
          },
          {
            "label": "__gap",
            "offset": 0,
            "slot": "267",
            "type": "t_array(t_uint256)48_storage",
            "contract": "WhitelistedVesting",
            "src": "contracts\\tge\\WhitelistedVesting.sol:651"
          }
        ],
        "types": {
          "t_address": {
            "label": "address",
            "numberOfBytes": "20"
          },
          "t_array(t_uint256)48_storage": {
            "label": "uint256[48]",
            "numberOfBytes": "1536"
          },
          "t_array(t_uint256)49_storage": {
            "label": "uint256[49]",
            "numberOfBytes": "1568"
          },
          "t_array(t_uint256)50_storage": {
            "label": "uint256[50]",
            "numberOfBytes": "1600"
          },
          "t_array(t_uint256)dyn_storage": {
            "label": "uint256[]",
            "numberOfBytes": "32"
          },
          "t_bool": {
            "label": "bool",
            "numberOfBytes": "1"
          },
          "t_mapping(t_address,t_bool)": {
            "label": "mapping(address => bool)",
            "numberOfBytes": "32"
          },
          "t_mapping(t_address,t_mapping(t_uint256,t_uint256))": {
            "label": "mapping(address => mapping(uint256 => uint256))",
            "numberOfBytes": "32"
          },
          "t_mapping(t_address,t_uint256)": {
            "label": "mapping(address => uint256)",
            "numberOfBytes": "32"
          },
          "t_mapping(t_uint256,t_uint256)": {
            "label": "mapping(uint256 => uint256)",
            "numberOfBytes": "32"
          },
          "t_uint256": {
            "label": "uint256",
            "numberOfBytes": "32"
          },
          "t_uint8": {
            "label": "uint8",
            "numberOfBytes": "1"
          }
        }
      }
    },
    "d70f6cce313f8a79fca3829a8b10aa246ca6aaaa939dc0d051119cb8d6ce951c": {
      "address": "0x17B9d297396D884Da9DF670d53f132F46D520214",
      "txHash": "0x9e0c642c20f0cfa8ef71bfa4b6c96bbfe2f190a547ae2c2c53d385c0218055c4",
      "layout": {
        "solcVersion": "0.8.18",
        "storage": [
          {
            "label": "_initialized",
            "offset": 0,
            "slot": "0",
            "type": "t_uint8",
            "contract": "Initializable",
            "src": "@openzeppelin\\contracts-upgradeable\\proxy\\utils\\Initializable.sol:62",
            "retypedFrom": "bool"
          },
          {
            "label": "_initializing",
            "offset": 1,
            "slot": "0",
            "type": "t_bool",
            "contract": "Initializable",
            "src": "@openzeppelin\\contracts-upgradeable\\proxy\\utils\\Initializable.sol:67"
          },
          {
            "label": "_status",
            "offset": 0,
            "slot": "1",
            "type": "t_uint256",
            "contract": "ReentrancyGuardUpgradeable",
            "src": "@openzeppelin\\contracts-upgradeable\\security\\ReentrancyGuardUpgradeable.sol:38"
          },
          {
            "label": "__gap",
            "offset": 0,
            "slot": "2",
            "type": "t_array(t_uint256)49_storage",
            "contract": "ReentrancyGuardUpgradeable",
            "src": "@openzeppelin\\contracts-upgradeable\\security\\ReentrancyGuardUpgradeable.sol:80"
          },
          {
            "label": "__gap",
            "offset": 0,
            "slot": "51",
            "type": "t_array(t_uint256)50_storage",
            "contract": "ContextUpgradeable",
            "src": "@openzeppelin\\contracts-upgradeable\\utils\\ContextUpgradeable.sol:36"
          },
          {
            "label": "_owner",
            "offset": 0,
            "slot": "101",
            "type": "t_address",
            "contract": "OwnableUpgradeable",
            "src": "@openzeppelin\\contracts-upgradeable\\access\\OwnableUpgradeable.sol:22"
          },
          {
            "label": "__gap",
            "offset": 0,
            "slot": "102",
            "type": "t_array(t_uint256)49_storage",
            "contract": "OwnableUpgradeable",
            "src": "@openzeppelin\\contracts-upgradeable\\access\\OwnableUpgradeable.sol:94"
          },
          {
            "label": "_paused",
            "offset": 0,
            "slot": "151",
            "type": "t_bool",
            "contract": "PausableUpgradeable",
            "src": "@openzeppelin\\contracts-upgradeable\\security\\PausableUpgradeable.sol:29"
          },
          {
            "label": "__gap",
            "offset": 0,
            "slot": "152",
            "type": "t_array(t_uint256)49_storage",
            "contract": "PausableUpgradeable",
            "src": "@openzeppelin\\contracts-upgradeable\\security\\PausableUpgradeable.sol:116"
          },
          {
            "label": "__gap",
            "offset": 0,
            "slot": "201",
            "type": "t_array(t_uint256)50_storage",
            "contract": "OwnablePausable",
            "src": "contracts\\OwnablePausable.sol:46"
          },
          {
            "label": "s_gamification",
            "offset": 0,
            "slot": "251",
            "type": "t_bool",
            "contract": "WhitelistedVesting",
            "src": "contracts\\tge\\WhitelistedVesting.sol:46"
          },
          {
            "label": "s_wlth",
            "offset": 1,
            "slot": "251",
            "type": "t_address",
            "contract": "WhitelistedVesting",
            "src": "contracts\\tge\\WhitelistedVesting.sol:51"
          },
          {
            "label": "s_communityFund",
            "offset": 0,
            "slot": "252",
            "type": "t_address",
            "contract": "WhitelistedVesting",
            "src": "contracts\\tge\\WhitelistedVesting.sol:56"
          },
          {
            "label": "s_cadenceAmount",
            "offset": 0,
            "slot": "253",
            "type": "t_uint256",
            "contract": "WhitelistedVesting",
            "src": "contracts\\tge\\WhitelistedVesting.sol:61"
          },
          {
            "label": "s_leftoversUnlockDelay",
            "offset": 0,
            "slot": "254",
            "type": "t_uint256",
            "contract": "WhitelistedVesting",
            "src": "contracts\\tge\\WhitelistedVesting.sol:66"
          },
          {
            "label": "s_allocation",
            "offset": 0,
            "slot": "255",
            "type": "t_uint256",
            "contract": "WhitelistedVesting",
            "src": "contracts\\tge\\WhitelistedVesting.sol:71"
          },
          {
            "label": "s_duration",
            "offset": 0,
            "slot": "256",
            "type": "t_uint256",
            "contract": "WhitelistedVesting",
            "src": "contracts\\tge\\WhitelistedVesting.sol:76"
          },
          {
            "label": "s_cadence",
            "offset": 0,
            "slot": "257",
            "type": "t_uint256",
            "contract": "WhitelistedVesting",
            "src": "contracts\\tge\\WhitelistedVesting.sol:81"
          },
          {
            "label": "s_vestingStartTimestamp",
            "offset": 0,
            "slot": "258",
            "type": "t_uint256",
            "contract": "WhitelistedVesting",
            "src": "contracts\\tge\\WhitelistedVesting.sol:86"
          },
          {
            "label": "s_whitelistedAddressesAmount",
            "offset": 0,
            "slot": "259",
            "type": "t_uint256",
            "contract": "WhitelistedVesting",
            "src": "contracts\\tge\\WhitelistedVesting.sol:91"
          },
          {
            "label": "s_totalWalletsAllocation",
            "offset": 0,
            "slot": "260",
            "type": "t_uint256",
            "contract": "WhitelistedVesting",
            "src": "contracts\\tge\\WhitelistedVesting.sol:96"
          },
          {
            "label": "s_released",
            "offset": 0,
            "slot": "261",
            "type": "t_uint256",
            "contract": "WhitelistedVesting",
            "src": "contracts\\tge\\WhitelistedVesting.sol:101"
          },
          {
            "label": "s_tokenReleaseDistribution",
            "offset": 0,
            "slot": "262",
            "type": "t_array(t_uint256)dyn_storage",
            "contract": "WhitelistedVesting",
            "src": "contracts\\tge\\WhitelistedVesting.sol:106"
          },
          {
            "label": "s_cadenceAllocation",
            "offset": 0,
            "slot": "263",
            "type": "t_mapping(t_uint256,t_uint256)",
            "contract": "WhitelistedVesting",
            "src": "contracts\\tge\\WhitelistedVesting.sol:111"
          },
          {
            "label": "s_whitelistedWalletReleased",
            "offset": 0,
            "slot": "264",
            "type": "t_mapping(t_address,t_uint256)",
            "contract": "WhitelistedVesting",
            "src": "contracts\\tge\\WhitelistedVesting.sol:116"
          },
          {
            "label": "s_distribution",
            "offset": 0,
            "slot": "265",
            "type": "t_mapping(t_address,t_mapping(t_uint256,t_uint256))",
            "contract": "WhitelistedVesting",
            "src": "contracts\\tge\\WhitelistedVesting.sol:121"
          },
          {
            "label": "s_claimedWithPenalty",
            "offset": 0,
            "slot": "266",
            "type": "t_mapping(t_address,t_bool)",
            "contract": "WhitelistedVesting",
            "src": "contracts\\tge\\WhitelistedVesting.sol:126"
          },
          {
            "label": "__gap",
            "offset": 0,
            "slot": "267",
            "type": "t_array(t_uint256)48_storage",
            "contract": "WhitelistedVesting",
            "src": "contracts\\tge\\WhitelistedVesting.sol:651"
          }
        ],
        "types": {
          "t_address": {
            "label": "address",
            "numberOfBytes": "20"
          },
          "t_array(t_uint256)48_storage": {
            "label": "uint256[48]",
            "numberOfBytes": "1536"
          },
          "t_array(t_uint256)49_storage": {
            "label": "uint256[49]",
            "numberOfBytes": "1568"
          },
          "t_array(t_uint256)50_storage": {
            "label": "uint256[50]",
            "numberOfBytes": "1600"
          },
          "t_array(t_uint256)dyn_storage": {
            "label": "uint256[]",
            "numberOfBytes": "32"
          },
          "t_bool": {
            "label": "bool",
            "numberOfBytes": "1"
          },
          "t_mapping(t_address,t_bool)": {
            "label": "mapping(address => bool)",
            "numberOfBytes": "32"
          },
          "t_mapping(t_address,t_mapping(t_uint256,t_uint256))": {
            "label": "mapping(address => mapping(uint256 => uint256))",
            "numberOfBytes": "32"
          },
          "t_mapping(t_address,t_uint256)": {
            "label": "mapping(address => uint256)",
            "numberOfBytes": "32"
          },
          "t_mapping(t_uint256,t_uint256)": {
            "label": "mapping(uint256 => uint256)",
            "numberOfBytes": "32"
          },
          "t_uint256": {
            "label": "uint256",
            "numberOfBytes": "32"
          },
          "t_uint8": {
            "label": "uint8",
            "numberOfBytes": "1"
          }
        }
      }
    },
    "58bf392df1bbf5b4100e0a694cc7e004a8d8b07503a38c824b632c751742c389": {
      "address": "0xeaab7787711A42aB25aB0B0C0901E1CF90Cfd3ca",
      "txHash": "0xaa793c54a671bb6f3b3171c6e85d23ccb940d7ecb1540750778fe8a58587f070",
      "layout": {
        "solcVersion": "0.8.18",
        "storage": [
          {
            "label": "_initialized",
            "offset": 0,
            "slot": "0",
            "type": "t_uint8",
            "contract": "Initializable",
            "src": "@openzeppelin\\contracts-upgradeable\\proxy\\utils\\Initializable.sol:62",
            "retypedFrom": "bool"
          },
          {
            "label": "_initializing",
            "offset": 1,
            "slot": "0",
            "type": "t_bool",
            "contract": "Initializable",
            "src": "@openzeppelin\\contracts-upgradeable\\proxy\\utils\\Initializable.sol:67"
          },
          {
            "label": "_status",
            "offset": 0,
            "slot": "1",
            "type": "t_uint256",
            "contract": "ReentrancyGuardUpgradeable",
            "src": "@openzeppelin\\contracts-upgradeable\\security\\ReentrancyGuardUpgradeable.sol:38"
          },
          {
            "label": "__gap",
            "offset": 0,
            "slot": "2",
            "type": "t_array(t_uint256)49_storage",
            "contract": "ReentrancyGuardUpgradeable",
            "src": "@openzeppelin\\contracts-upgradeable\\security\\ReentrancyGuardUpgradeable.sol:80"
          },
          {
            "label": "__gap",
            "offset": 0,
            "slot": "51",
            "type": "t_array(t_uint256)50_storage",
            "contract": "ContextUpgradeable",
            "src": "@openzeppelin\\contracts-upgradeable\\utils\\ContextUpgradeable.sol:36"
          },
          {
            "label": "_owner",
            "offset": 0,
            "slot": "101",
            "type": "t_address",
            "contract": "OwnableUpgradeable",
            "src": "@openzeppelin\\contracts-upgradeable\\access\\OwnableUpgradeable.sol:22"
          },
          {
            "label": "__gap",
            "offset": 0,
            "slot": "102",
            "type": "t_array(t_uint256)49_storage",
            "contract": "OwnableUpgradeable",
            "src": "@openzeppelin\\contracts-upgradeable\\access\\OwnableUpgradeable.sol:94"
          },
          {
            "label": "_paused",
            "offset": 0,
            "slot": "151",
            "type": "t_bool",
            "contract": "PausableUpgradeable",
            "src": "@openzeppelin\\contracts-upgradeable\\security\\PausableUpgradeable.sol:29"
          },
          {
            "label": "__gap",
            "offset": 0,
            "slot": "152",
            "type": "t_array(t_uint256)49_storage",
            "contract": "PausableUpgradeable",
            "src": "@openzeppelin\\contracts-upgradeable\\security\\PausableUpgradeable.sol:116"
          },
          {
            "label": "__gap",
            "offset": 0,
            "slot": "201",
            "type": "t_array(t_uint256)50_storage",
            "contract": "OwnablePausable",
            "src": "contracts\\OwnablePausable.sol:46"
          },
          {
            "label": "s_gamification",
            "offset": 0,
            "slot": "251",
            "type": "t_bool",
            "contract": "WhitelistedVesting",
            "src": "contracts\\tge\\WhitelistedVesting.sol:46"
          },
          {
            "label": "s_wlth",
            "offset": 1,
            "slot": "251",
            "type": "t_address",
            "contract": "WhitelistedVesting",
            "src": "contracts\\tge\\WhitelistedVesting.sol:51"
          },
          {
            "label": "s_communityFund",
            "offset": 0,
            "slot": "252",
            "type": "t_address",
            "contract": "WhitelistedVesting",
            "src": "contracts\\tge\\WhitelistedVesting.sol:56"
          },
          {
            "label": "s_cadenceAmount",
            "offset": 0,
            "slot": "253",
            "type": "t_uint256",
            "contract": "WhitelistedVesting",
            "src": "contracts\\tge\\WhitelistedVesting.sol:61"
          },
          {
            "label": "s_leftoversUnlockDelay",
            "offset": 0,
            "slot": "254",
            "type": "t_uint256",
            "contract": "WhitelistedVesting",
            "src": "contracts\\tge\\WhitelistedVesting.sol:66"
          },
          {
            "label": "s_allocation",
            "offset": 0,
            "slot": "255",
            "type": "t_uint256",
            "contract": "WhitelistedVesting",
            "src": "contracts\\tge\\WhitelistedVesting.sol:71"
          },
          {
            "label": "s_duration",
            "offset": 0,
            "slot": "256",
            "type": "t_uint256",
            "contract": "WhitelistedVesting",
            "src": "contracts\\tge\\WhitelistedVesting.sol:76"
          },
          {
            "label": "s_cadence",
            "offset": 0,
            "slot": "257",
            "type": "t_uint256",
            "contract": "WhitelistedVesting",
            "src": "contracts\\tge\\WhitelistedVesting.sol:81"
          },
          {
            "label": "s_vestingStartTimestamp",
            "offset": 0,
            "slot": "258",
            "type": "t_uint256",
            "contract": "WhitelistedVesting",
            "src": "contracts\\tge\\WhitelistedVesting.sol:86"
          },
          {
            "label": "s_whitelistedAddressesAmount",
            "offset": 0,
            "slot": "259",
            "type": "t_uint256",
            "contract": "WhitelistedVesting",
            "src": "contracts\\tge\\WhitelistedVesting.sol:91"
          },
          {
            "label": "s_totalWalletsAllocation",
            "offset": 0,
            "slot": "260",
            "type": "t_uint256",
            "contract": "WhitelistedVesting",
            "src": "contracts\\tge\\WhitelistedVesting.sol:96"
          },
          {
            "label": "s_released",
            "offset": 0,
            "slot": "261",
            "type": "t_uint256",
            "contract": "WhitelistedVesting",
            "src": "contracts\\tge\\WhitelistedVesting.sol:101"
          },
          {
            "label": "s_tokenReleaseDistribution",
            "offset": 0,
            "slot": "262",
            "type": "t_array(t_uint256)dyn_storage",
            "contract": "WhitelistedVesting",
            "src": "contracts\\tge\\WhitelistedVesting.sol:106"
          },
          {
            "label": "s_cadenceAllocation",
            "offset": 0,
            "slot": "263",
            "type": "t_mapping(t_uint256,t_uint256)",
            "contract": "WhitelistedVesting",
            "src": "contracts\\tge\\WhitelistedVesting.sol:111"
          },
          {
            "label": "s_whitelistedWalletReleased",
            "offset": 0,
            "slot": "264",
            "type": "t_mapping(t_address,t_uint256)",
            "contract": "WhitelistedVesting",
            "src": "contracts\\tge\\WhitelistedVesting.sol:116"
          },
          {
            "label": "s_distribution",
            "offset": 0,
            "slot": "265",
            "type": "t_mapping(t_address,t_mapping(t_uint256,t_uint256))",
            "contract": "WhitelistedVesting",
            "src": "contracts\\tge\\WhitelistedVesting.sol:121"
          },
          {
            "label": "s_claimedWithPenalty",
            "offset": 0,
            "slot": "266",
            "type": "t_mapping(t_address,t_bool)",
            "contract": "WhitelistedVesting",
            "src": "contracts\\tge\\WhitelistedVesting.sol:126"
          },
          {
            "label": "__gap",
            "offset": 0,
            "slot": "267",
            "type": "t_array(t_uint256)48_storage",
            "contract": "WhitelistedVesting",
            "src": "contracts\\tge\\WhitelistedVesting.sol:651"
          }
        ],
        "types": {
          "t_address": {
            "label": "address",
            "numberOfBytes": "20"
          },
          "t_array(t_uint256)48_storage": {
            "label": "uint256[48]",
            "numberOfBytes": "1536"
          },
          "t_array(t_uint256)49_storage": {
            "label": "uint256[49]",
            "numberOfBytes": "1568"
          },
          "t_array(t_uint256)50_storage": {
            "label": "uint256[50]",
            "numberOfBytes": "1600"
          },
          "t_array(t_uint256)dyn_storage": {
            "label": "uint256[]",
            "numberOfBytes": "32"
          },
          "t_bool": {
            "label": "bool",
            "numberOfBytes": "1"
          },
          "t_mapping(t_address,t_bool)": {
            "label": "mapping(address => bool)",
            "numberOfBytes": "32"
          },
          "t_mapping(t_address,t_mapping(t_uint256,t_uint256))": {
            "label": "mapping(address => mapping(uint256 => uint256))",
            "numberOfBytes": "32"
          },
          "t_mapping(t_address,t_uint256)": {
            "label": "mapping(address => uint256)",
            "numberOfBytes": "32"
          },
          "t_mapping(t_uint256,t_uint256)": {
            "label": "mapping(uint256 => uint256)",
            "numberOfBytes": "32"
          },
          "t_uint256": {
            "label": "uint256",
            "numberOfBytes": "32"
          },
          "t_uint8": {
            "label": "uint8",
            "numberOfBytes": "1"
          }
        }
      }
    },
    "f782bf3c7641a102871320b04cf67a52e9d631ddf651e669bae70846d8409a71": {
      "address": "0x061287F6a8c3d3E6D9Ec21bd243c0008c37eA0FA",
      "txHash": "0x2930e4145a2293c99b9fe37bc7f9640f7295f1aa8eeb967e681f9471d0c4f390",
      "layout": {
        "solcVersion": "0.8.18",
        "storage": [
          {
            "label": "_initialized",
            "offset": 0,
            "slot": "0",
            "type": "t_uint8",
            "contract": "Initializable",
            "src": "@openzeppelin\\contracts-upgradeable\\proxy\\utils\\Initializable.sol:62",
            "retypedFrom": "bool"
          },
          {
            "label": "_initializing",
            "offset": 1,
            "slot": "0",
            "type": "t_bool",
            "contract": "Initializable",
            "src": "@openzeppelin\\contracts-upgradeable\\proxy\\utils\\Initializable.sol:67"
          },
          {
            "label": "_status",
            "offset": 0,
            "slot": "1",
            "type": "t_uint256",
            "contract": "ReentrancyGuardUpgradeable",
            "src": "@openzeppelin\\contracts-upgradeable\\security\\ReentrancyGuardUpgradeable.sol:38"
          },
          {
            "label": "__gap",
            "offset": 0,
            "slot": "2",
            "type": "t_array(t_uint256)49_storage",
            "contract": "ReentrancyGuardUpgradeable",
            "src": "@openzeppelin\\contracts-upgradeable\\security\\ReentrancyGuardUpgradeable.sol:80"
          },
          {
            "label": "__gap",
            "offset": 0,
            "slot": "51",
            "type": "t_array(t_uint256)50_storage",
            "contract": "ContextUpgradeable",
            "src": "@openzeppelin\\contracts-upgradeable\\utils\\ContextUpgradeable.sol:36"
          },
          {
            "label": "_owner",
            "offset": 0,
            "slot": "101",
            "type": "t_address",
            "contract": "OwnableUpgradeable",
            "src": "@openzeppelin\\contracts-upgradeable\\access\\OwnableUpgradeable.sol:22"
          },
          {
            "label": "__gap",
            "offset": 0,
            "slot": "102",
            "type": "t_array(t_uint256)49_storage",
            "contract": "OwnableUpgradeable",
            "src": "@openzeppelin\\contracts-upgradeable\\access\\OwnableUpgradeable.sol:94"
          },
          {
            "label": "_paused",
            "offset": 0,
            "slot": "151",
            "type": "t_bool",
            "contract": "PausableUpgradeable",
            "src": "@openzeppelin\\contracts-upgradeable\\security\\PausableUpgradeable.sol:29"
          },
          {
            "label": "__gap",
            "offset": 0,
            "slot": "152",
            "type": "t_array(t_uint256)49_storage",
            "contract": "PausableUpgradeable",
            "src": "@openzeppelin\\contracts-upgradeable\\security\\PausableUpgradeable.sol:116"
          },
          {
            "label": "__gap",
            "offset": 0,
            "slot": "201",
            "type": "t_array(t_uint256)50_storage",
            "contract": "OwnablePausable",
            "src": "contracts\\OwnablePausable.sol:46"
          },
          {
            "label": "s_gamification",
            "offset": 0,
            "slot": "251",
            "type": "t_bool",
            "contract": "WhitelistedVesting",
            "src": "contracts\\tge\\WhitelistedVesting.sol:46"
          },
          {
            "label": "s_wlth",
            "offset": 1,
            "slot": "251",
            "type": "t_address",
            "contract": "WhitelistedVesting",
            "src": "contracts\\tge\\WhitelistedVesting.sol:51"
          },
          {
            "label": "s_communityFund",
            "offset": 0,
            "slot": "252",
            "type": "t_address",
            "contract": "WhitelistedVesting",
            "src": "contracts\\tge\\WhitelistedVesting.sol:56"
          },
          {
            "label": "s_cadenceAmount",
            "offset": 0,
            "slot": "253",
            "type": "t_uint256",
            "contract": "WhitelistedVesting",
            "src": "contracts\\tge\\WhitelistedVesting.sol:61"
          },
          {
            "label": "s_leftoversUnlockDelay",
            "offset": 0,
            "slot": "254",
            "type": "t_uint256",
            "contract": "WhitelistedVesting",
            "src": "contracts\\tge\\WhitelistedVesting.sol:66"
          },
          {
            "label": "s_allocation",
            "offset": 0,
            "slot": "255",
            "type": "t_uint256",
            "contract": "WhitelistedVesting",
            "src": "contracts\\tge\\WhitelistedVesting.sol:71"
          },
          {
            "label": "s_duration",
            "offset": 0,
            "slot": "256",
            "type": "t_uint256",
            "contract": "WhitelistedVesting",
            "src": "contracts\\tge\\WhitelistedVesting.sol:76"
          },
          {
            "label": "s_cadence",
            "offset": 0,
            "slot": "257",
            "type": "t_uint256",
            "contract": "WhitelistedVesting",
            "src": "contracts\\tge\\WhitelistedVesting.sol:81"
          },
          {
            "label": "s_vestingStartTimestamp",
            "offset": 0,
            "slot": "258",
            "type": "t_uint256",
            "contract": "WhitelistedVesting",
            "src": "contracts\\tge\\WhitelistedVesting.sol:86"
          },
          {
            "label": "s_whitelistedAddressesAmount",
            "offset": 0,
            "slot": "259",
            "type": "t_uint256",
            "contract": "WhitelistedVesting",
            "src": "contracts\\tge\\WhitelistedVesting.sol:91"
          },
          {
            "label": "s_totalWalletsAllocation",
            "offset": 0,
            "slot": "260",
            "type": "t_uint256",
            "contract": "WhitelistedVesting",
            "src": "contracts\\tge\\WhitelistedVesting.sol:96"
          },
          {
            "label": "s_released",
            "offset": 0,
            "slot": "261",
            "type": "t_uint256",
            "contract": "WhitelistedVesting",
            "src": "contracts\\tge\\WhitelistedVesting.sol:101"
          },
          {
            "label": "s_tokenReleaseDistribution",
            "offset": 0,
            "slot": "262",
            "type": "t_array(t_uint256)dyn_storage",
            "contract": "WhitelistedVesting",
            "src": "contracts\\tge\\WhitelistedVesting.sol:106"
          },
          {
            "label": "s_cadenceAllocation",
            "offset": 0,
            "slot": "263",
            "type": "t_mapping(t_uint256,t_uint256)",
            "contract": "WhitelistedVesting",
            "src": "contracts\\tge\\WhitelistedVesting.sol:111"
          },
          {
            "label": "s_whitelistedWalletReleased",
            "offset": 0,
            "slot": "264",
            "type": "t_mapping(t_address,t_uint256)",
            "contract": "WhitelistedVesting",
            "src": "contracts\\tge\\WhitelistedVesting.sol:116"
          },
          {
            "label": "s_distribution",
            "offset": 0,
            "slot": "265",
            "type": "t_mapping(t_address,t_mapping(t_uint256,t_uint256))",
            "contract": "WhitelistedVesting",
            "src": "contracts\\tge\\WhitelistedVesting.sol:121"
          },
          {
            "label": "s_claimedWithPenalty",
            "offset": 0,
            "slot": "266",
            "type": "t_mapping(t_address,t_bool)",
            "contract": "WhitelistedVesting",
            "src": "contracts\\tge\\WhitelistedVesting.sol:126"
          },
          {
            "label": "__gap",
            "offset": 0,
            "slot": "267",
            "type": "t_array(t_uint256)48_storage",
            "contract": "WhitelistedVesting",
            "src": "contracts\\tge\\WhitelistedVesting.sol:651"
          }
        ],
        "types": {
          "t_address": {
            "label": "address",
            "numberOfBytes": "20"
          },
          "t_array(t_uint256)48_storage": {
            "label": "uint256[48]",
            "numberOfBytes": "1536"
          },
          "t_array(t_uint256)49_storage": {
            "label": "uint256[49]",
            "numberOfBytes": "1568"
          },
          "t_array(t_uint256)50_storage": {
            "label": "uint256[50]",
            "numberOfBytes": "1600"
          },
          "t_array(t_uint256)dyn_storage": {
            "label": "uint256[]",
            "numberOfBytes": "32"
          },
          "t_bool": {
            "label": "bool",
            "numberOfBytes": "1"
          },
          "t_mapping(t_address,t_bool)": {
            "label": "mapping(address => bool)",
            "numberOfBytes": "32"
          },
          "t_mapping(t_address,t_mapping(t_uint256,t_uint256))": {
            "label": "mapping(address => mapping(uint256 => uint256))",
            "numberOfBytes": "32"
          },
          "t_mapping(t_address,t_uint256)": {
            "label": "mapping(address => uint256)",
            "numberOfBytes": "32"
          },
          "t_mapping(t_uint256,t_uint256)": {
            "label": "mapping(uint256 => uint256)",
            "numberOfBytes": "32"
          },
          "t_uint256": {
            "label": "uint256",
            "numberOfBytes": "32"
          },
          "t_uint8": {
            "label": "uint8",
            "numberOfBytes": "1"
          }
        }
      }
    },
    "f4f4744f86155b6a9fbb9bfc3c7160f73573cdf55f358f1f0f98920299eb8a19": {
      "address": "0x7Aa01126Bb0F2b678AAf1919c61A87834D28632D",
      "txHash": "0x2a5a1d4802e0b8118e82818771233b20d582e2e23f20efdc119bd9eaea88a799",
      "layout": {
        "solcVersion": "0.8.18",
        "storage": [
          {
            "label": "_initialized",
            "offset": 0,
            "slot": "0",
            "type": "t_uint8",
            "contract": "Initializable",
            "src": "@openzeppelin\\contracts-upgradeable\\proxy\\utils\\Initializable.sol:62",
            "retypedFrom": "bool"
          },
          {
            "label": "_initializing",
            "offset": 1,
            "slot": "0",
            "type": "t_bool",
            "contract": "Initializable",
            "src": "@openzeppelin\\contracts-upgradeable\\proxy\\utils\\Initializable.sol:67"
          },
          {
            "label": "_status",
            "offset": 0,
            "slot": "1",
            "type": "t_uint256",
            "contract": "ReentrancyGuardUpgradeable",
            "src": "@openzeppelin\\contracts-upgradeable\\security\\ReentrancyGuardUpgradeable.sol:38"
          },
          {
            "label": "__gap",
            "offset": 0,
            "slot": "2",
            "type": "t_array(t_uint256)49_storage",
            "contract": "ReentrancyGuardUpgradeable",
            "src": "@openzeppelin\\contracts-upgradeable\\security\\ReentrancyGuardUpgradeable.sol:80"
          },
          {
            "label": "__gap",
            "offset": 0,
            "slot": "51",
            "type": "t_array(t_uint256)50_storage",
            "contract": "ContextUpgradeable",
            "src": "@openzeppelin\\contracts-upgradeable\\utils\\ContextUpgradeable.sol:36"
          },
          {
            "label": "_owner",
            "offset": 0,
            "slot": "101",
            "type": "t_address",
            "contract": "OwnableUpgradeable",
            "src": "@openzeppelin\\contracts-upgradeable\\access\\OwnableUpgradeable.sol:22"
          },
          {
            "label": "__gap",
            "offset": 0,
            "slot": "102",
            "type": "t_array(t_uint256)49_storage",
            "contract": "OwnableUpgradeable",
            "src": "@openzeppelin\\contracts-upgradeable\\access\\OwnableUpgradeable.sol:94"
          },
          {
            "label": "_paused",
            "offset": 0,
            "slot": "151",
            "type": "t_bool",
            "contract": "PausableUpgradeable",
            "src": "@openzeppelin\\contracts-upgradeable\\security\\PausableUpgradeable.sol:29"
          },
          {
            "label": "__gap",
            "offset": 0,
            "slot": "152",
            "type": "t_array(t_uint256)49_storage",
            "contract": "PausableUpgradeable",
            "src": "@openzeppelin\\contracts-upgradeable\\security\\PausableUpgradeable.sol:116"
          },
          {
            "label": "__gap",
            "offset": 0,
            "slot": "201",
            "type": "t_array(t_uint256)50_storage",
            "contract": "OwnablePausable",
            "src": "contracts\\OwnablePausable.sol:46"
          },
          {
            "label": "s_gamification",
            "offset": 0,
            "slot": "251",
            "type": "t_bool",
            "contract": "WhitelistedVesting",
            "src": "contracts\\tge\\WhitelistedVesting.sol:46"
          },
          {
            "label": "s_wlth",
            "offset": 1,
            "slot": "251",
            "type": "t_address",
            "contract": "WhitelistedVesting",
            "src": "contracts\\tge\\WhitelistedVesting.sol:51"
          },
          {
            "label": "s_communityFund",
            "offset": 0,
            "slot": "252",
            "type": "t_address",
            "contract": "WhitelistedVesting",
            "src": "contracts\\tge\\WhitelistedVesting.sol:56"
          },
          {
            "label": "s_cadenceAmount",
            "offset": 0,
            "slot": "253",
            "type": "t_uint256",
            "contract": "WhitelistedVesting",
            "src": "contracts\\tge\\WhitelistedVesting.sol:61"
          },
          {
            "label": "s_leftoversUnlockDelay",
            "offset": 0,
            "slot": "254",
            "type": "t_uint256",
            "contract": "WhitelistedVesting",
            "src": "contracts\\tge\\WhitelistedVesting.sol:66"
          },
          {
            "label": "s_allocation",
            "offset": 0,
            "slot": "255",
            "type": "t_uint256",
            "contract": "WhitelistedVesting",
            "src": "contracts\\tge\\WhitelistedVesting.sol:71"
          },
          {
            "label": "s_duration",
            "offset": 0,
            "slot": "256",
            "type": "t_uint256",
            "contract": "WhitelistedVesting",
            "src": "contracts\\tge\\WhitelistedVesting.sol:76"
          },
          {
            "label": "s_cadence",
            "offset": 0,
            "slot": "257",
            "type": "t_uint256",
            "contract": "WhitelistedVesting",
            "src": "contracts\\tge\\WhitelistedVesting.sol:81"
          },
          {
            "label": "s_vestingStartTimestamp",
            "offset": 0,
            "slot": "258",
            "type": "t_uint256",
            "contract": "WhitelistedVesting",
            "src": "contracts\\tge\\WhitelistedVesting.sol:86"
          },
          {
            "label": "s_whitelistedAddressesAmount",
            "offset": 0,
            "slot": "259",
            "type": "t_uint256",
            "contract": "WhitelistedVesting",
            "src": "contracts\\tge\\WhitelistedVesting.sol:91"
          },
          {
            "label": "s_totalWalletsAllocation",
            "offset": 0,
            "slot": "260",
            "type": "t_uint256",
            "contract": "WhitelistedVesting",
            "src": "contracts\\tge\\WhitelistedVesting.sol:96"
          },
          {
            "label": "s_released",
            "offset": 0,
            "slot": "261",
            "type": "t_uint256",
            "contract": "WhitelistedVesting",
            "src": "contracts\\tge\\WhitelistedVesting.sol:101"
          },
          {
            "label": "s_tokenReleaseDistribution",
            "offset": 0,
            "slot": "262",
            "type": "t_array(t_uint256)dyn_storage",
            "contract": "WhitelistedVesting",
            "src": "contracts\\tge\\WhitelistedVesting.sol:106"
          },
          {
            "label": "s_cadenceAllocation",
            "offset": 0,
            "slot": "263",
            "type": "t_mapping(t_uint256,t_uint256)",
            "contract": "WhitelistedVesting",
            "src": "contracts\\tge\\WhitelistedVesting.sol:111"
          },
          {
            "label": "s_whitelistedWalletReleased",
            "offset": 0,
            "slot": "264",
            "type": "t_mapping(t_address,t_uint256)",
            "contract": "WhitelistedVesting",
            "src": "contracts\\tge\\WhitelistedVesting.sol:116"
          },
          {
            "label": "s_distribution",
            "offset": 0,
            "slot": "265",
            "type": "t_mapping(t_address,t_mapping(t_uint256,t_uint256))",
            "contract": "WhitelistedVesting",
            "src": "contracts\\tge\\WhitelistedVesting.sol:121"
          },
          {
            "label": "s_claimedWithPenalty",
            "offset": 0,
            "slot": "266",
            "type": "t_mapping(t_address,t_bool)",
            "contract": "WhitelistedVesting",
            "src": "contracts\\tge\\WhitelistedVesting.sol:126"
          },
          {
            "label": "__gap",
            "offset": 0,
            "slot": "267",
            "type": "t_array(t_uint256)48_storage",
            "contract": "WhitelistedVesting",
            "src": "contracts\\tge\\WhitelistedVesting.sol:652"
          }
        ],
        "types": {
          "t_address": {
            "label": "address",
            "numberOfBytes": "20"
          },
          "t_array(t_uint256)48_storage": {
            "label": "uint256[48]",
            "numberOfBytes": "1536"
          },
          "t_array(t_uint256)49_storage": {
            "label": "uint256[49]",
            "numberOfBytes": "1568"
          },
          "t_array(t_uint256)50_storage": {
            "label": "uint256[50]",
            "numberOfBytes": "1600"
          },
          "t_array(t_uint256)dyn_storage": {
            "label": "uint256[]",
            "numberOfBytes": "32"
          },
          "t_bool": {
            "label": "bool",
            "numberOfBytes": "1"
          },
          "t_mapping(t_address,t_bool)": {
            "label": "mapping(address => bool)",
            "numberOfBytes": "32"
          },
          "t_mapping(t_address,t_mapping(t_uint256,t_uint256))": {
            "label": "mapping(address => mapping(uint256 => uint256))",
            "numberOfBytes": "32"
          },
          "t_mapping(t_address,t_uint256)": {
            "label": "mapping(address => uint256)",
            "numberOfBytes": "32"
          },
          "t_mapping(t_uint256,t_uint256)": {
            "label": "mapping(uint256 => uint256)",
            "numberOfBytes": "32"
          },
          "t_uint256": {
            "label": "uint256",
            "numberOfBytes": "32"
          },
          "t_uint8": {
            "label": "uint8",
            "numberOfBytes": "1"
          }
        }
      }
    },
    "3e00964a7cb0b77fb5f7019caf6e7fcb443a2afe13c0e47e916124368016e2b6": {
      "address": "0xbBc15a08b7C170226726Ac79A58B850039E8d519",
      "txHash": "0xa13faaac235e29fc5c39307c06961f43c98d4982497fce21e3d5be90eaee3e9f",
      "layout": {
        "solcVersion": "0.8.18",
        "storage": [
          {
            "label": "_initialized",
            "offset": 0,
            "slot": "0",
            "type": "t_uint8",
            "contract": "Initializable",
            "src": "@openzeppelin\\contracts-upgradeable\\proxy\\utils\\Initializable.sol:62",
            "retypedFrom": "bool"
          },
          {
            "label": "_initializing",
            "offset": 1,
            "slot": "0",
            "type": "t_bool",
            "contract": "Initializable",
            "src": "@openzeppelin\\contracts-upgradeable\\proxy\\utils\\Initializable.sol:67"
          },
          {
            "label": "_status",
            "offset": 0,
            "slot": "1",
            "type": "t_uint256",
            "contract": "ReentrancyGuardUpgradeable",
            "src": "@openzeppelin\\contracts-upgradeable\\security\\ReentrancyGuardUpgradeable.sol:38"
          },
          {
            "label": "__gap",
            "offset": 0,
            "slot": "2",
            "type": "t_array(t_uint256)49_storage",
            "contract": "ReentrancyGuardUpgradeable",
            "src": "@openzeppelin\\contracts-upgradeable\\security\\ReentrancyGuardUpgradeable.sol:80"
          },
          {
            "label": "__gap",
            "offset": 0,
            "slot": "51",
            "type": "t_array(t_uint256)50_storage",
            "contract": "ContextUpgradeable",
            "src": "@openzeppelin\\contracts-upgradeable\\utils\\ContextUpgradeable.sol:36"
          },
          {
            "label": "_owner",
            "offset": 0,
            "slot": "101",
            "type": "t_address",
            "contract": "OwnableUpgradeable",
            "src": "@openzeppelin\\contracts-upgradeable\\access\\OwnableUpgradeable.sol:22"
          },
          {
            "label": "__gap",
            "offset": 0,
            "slot": "102",
            "type": "t_array(t_uint256)49_storage",
            "contract": "OwnableUpgradeable",
            "src": "@openzeppelin\\contracts-upgradeable\\access\\OwnableUpgradeable.sol:94"
          },
          {
            "label": "_paused",
            "offset": 0,
            "slot": "151",
            "type": "t_bool",
            "contract": "PausableUpgradeable",
            "src": "@openzeppelin\\contracts-upgradeable\\security\\PausableUpgradeable.sol:29"
          },
          {
            "label": "__gap",
            "offset": 0,
            "slot": "152",
            "type": "t_array(t_uint256)49_storage",
            "contract": "PausableUpgradeable",
            "src": "@openzeppelin\\contracts-upgradeable\\security\\PausableUpgradeable.sol:116"
          },
          {
            "label": "__gap",
            "offset": 0,
            "slot": "201",
            "type": "t_array(t_uint256)50_storage",
            "contract": "OwnablePausable",
            "src": "contracts\\OwnablePausable.sol:46"
          },
          {
            "label": "s_gamification",
            "offset": 0,
            "slot": "251",
            "type": "t_bool",
            "contract": "WhitelistedVesting",
            "src": "contracts\\tge\\WhitelistedVesting.sol:46"
          },
          {
            "label": "s_wlth",
            "offset": 1,
            "slot": "251",
            "type": "t_address",
            "contract": "WhitelistedVesting",
            "src": "contracts\\tge\\WhitelistedVesting.sol:51"
          },
          {
            "label": "s_communityFund",
            "offset": 0,
            "slot": "252",
            "type": "t_address",
            "contract": "WhitelistedVesting",
            "src": "contracts\\tge\\WhitelistedVesting.sol:56"
          },
          {
            "label": "s_cadenceAmount",
            "offset": 0,
            "slot": "253",
            "type": "t_uint256",
            "contract": "WhitelistedVesting",
            "src": "contracts\\tge\\WhitelistedVesting.sol:61"
          },
          {
            "label": "s_leftoversUnlockDelay",
            "offset": 0,
            "slot": "254",
            "type": "t_uint256",
            "contract": "WhitelistedVesting",
            "src": "contracts\\tge\\WhitelistedVesting.sol:66"
          },
          {
            "label": "s_allocation",
            "offset": 0,
            "slot": "255",
            "type": "t_uint256",
            "contract": "WhitelistedVesting",
            "src": "contracts\\tge\\WhitelistedVesting.sol:71"
          },
          {
            "label": "s_duration",
            "offset": 0,
            "slot": "256",
            "type": "t_uint256",
            "contract": "WhitelistedVesting",
            "src": "contracts\\tge\\WhitelistedVesting.sol:76"
          },
          {
            "label": "s_cadence",
            "offset": 0,
            "slot": "257",
            "type": "t_uint256",
            "contract": "WhitelistedVesting",
            "src": "contracts\\tge\\WhitelistedVesting.sol:81"
          },
          {
            "label": "s_vestingStartTimestamp",
            "offset": 0,
            "slot": "258",
            "type": "t_uint256",
            "contract": "WhitelistedVesting",
            "src": "contracts\\tge\\WhitelistedVesting.sol:86"
          },
          {
            "label": "s_whitelistedAddressesAmount",
            "offset": 0,
            "slot": "259",
            "type": "t_uint256",
            "contract": "WhitelistedVesting",
            "src": "contracts\\tge\\WhitelistedVesting.sol:91"
          },
          {
            "label": "s_totalWalletsAllocation",
            "offset": 0,
            "slot": "260",
            "type": "t_uint256",
            "contract": "WhitelistedVesting",
            "src": "contracts\\tge\\WhitelistedVesting.sol:96"
          },
          {
            "label": "s_released",
            "offset": 0,
            "slot": "261",
            "type": "t_uint256",
            "contract": "WhitelistedVesting",
            "src": "contracts\\tge\\WhitelistedVesting.sol:101"
          },
          {
            "label": "s_tokenReleaseDistribution",
            "offset": 0,
            "slot": "262",
            "type": "t_array(t_uint256)dyn_storage",
            "contract": "WhitelistedVesting",
            "src": "contracts\\tge\\WhitelistedVesting.sol:106"
          },
          {
            "label": "s_cadenceAllocation",
            "offset": 0,
            "slot": "263",
            "type": "t_mapping(t_uint256,t_uint256)",
            "contract": "WhitelistedVesting",
            "src": "contracts\\tge\\WhitelistedVesting.sol:111"
          },
          {
            "label": "s_whitelistedWalletReleased",
            "offset": 0,
            "slot": "264",
            "type": "t_mapping(t_address,t_uint256)",
            "contract": "WhitelistedVesting",
            "src": "contracts\\tge\\WhitelistedVesting.sol:116"
          },
          {
            "label": "s_distribution",
            "offset": 0,
            "slot": "265",
            "type": "t_mapping(t_address,t_mapping(t_uint256,t_uint256))",
            "contract": "WhitelistedVesting",
            "src": "contracts\\tge\\WhitelistedVesting.sol:121"
          },
          {
            "label": "s_claimedWithPenalty",
            "offset": 0,
            "slot": "266",
            "type": "t_mapping(t_address,t_bool)",
            "contract": "WhitelistedVesting",
            "src": "contracts\\tge\\WhitelistedVesting.sol:126"
          },
          {
            "label": "__gap",
            "offset": 0,
            "slot": "267",
            "type": "t_array(t_uint256)48_storage",
            "contract": "WhitelistedVesting",
            "src": "contracts\\tge\\WhitelistedVesting.sol:651"
          }
        ],
        "types": {
          "t_address": {
            "label": "address",
            "numberOfBytes": "20"
          },
          "t_array(t_uint256)48_storage": {
            "label": "uint256[48]",
            "numberOfBytes": "1536"
          },
          "t_array(t_uint256)49_storage": {
            "label": "uint256[49]",
            "numberOfBytes": "1568"
          },
          "t_array(t_uint256)50_storage": {
            "label": "uint256[50]",
            "numberOfBytes": "1600"
          },
          "t_array(t_uint256)dyn_storage": {
            "label": "uint256[]",
            "numberOfBytes": "32"
          },
          "t_bool": {
            "label": "bool",
            "numberOfBytes": "1"
          },
          "t_mapping(t_address,t_bool)": {
            "label": "mapping(address => bool)",
            "numberOfBytes": "32"
          },
          "t_mapping(t_address,t_mapping(t_uint256,t_uint256))": {
            "label": "mapping(address => mapping(uint256 => uint256))",
            "numberOfBytes": "32"
          },
          "t_mapping(t_address,t_uint256)": {
            "label": "mapping(address => uint256)",
            "numberOfBytes": "32"
          },
          "t_mapping(t_uint256,t_uint256)": {
            "label": "mapping(uint256 => uint256)",
            "numberOfBytes": "32"
          },
          "t_uint256": {
            "label": "uint256",
            "numberOfBytes": "32"
          },
          "t_uint8": {
            "label": "uint8",
            "numberOfBytes": "1"
          }
        }
      }
    },
    "72a35b68a925781183457560640aedee1ee96cebfb426f58b953e3ca215d9e93": {
      "address": "0xFaB5517b03117FD1AF76301cdd319A08E9B0ECf8",
      "txHash": "0x1062a7e3f23dd8d95e0c7cc9426e97ff3f780c1d374885344b91525fe5b7cf0f",
      "layout": {
        "solcVersion": "0.8.18",
        "storage": [
          {
            "label": "_initialized",
            "offset": 0,
            "slot": "0",
            "type": "t_uint8",
            "contract": "Initializable",
            "src": "@openzeppelin/contracts-upgradeable/proxy/utils/Initializable.sol:62",
            "retypedFrom": "bool"
          },
          {
            "label": "_initializing",
            "offset": 1,
            "slot": "0",
            "type": "t_bool",
            "contract": "Initializable",
            "src": "@openzeppelin/contracts-upgradeable/proxy/utils/Initializable.sol:67"
          },
          {
            "label": "__gap",
            "offset": 0,
            "slot": "1",
            "type": "t_array(t_uint256)50_storage",
            "contract": "ContextUpgradeable",
            "src": "@openzeppelin/contracts-upgradeable/utils/ContextUpgradeable.sol:36"
          },
          {
            "label": "__gap",
            "offset": 0,
            "slot": "51",
            "type": "t_array(t_uint256)50_storage",
            "contract": "ERC165Upgradeable",
            "src": "@openzeppelin/contracts-upgradeable/utils/introspection/ERC165Upgradeable.sol:41"
          },
          {
            "label": "_name",
            "offset": 0,
            "slot": "101",
            "type": "t_string_storage",
            "contract": "ERC721Upgradeable",
            "src": "@openzeppelin/contracts-upgradeable/token/ERC721/ERC721Upgradeable.sol:25"
          },
          {
            "label": "_symbol",
            "offset": 0,
            "slot": "102",
            "type": "t_string_storage",
            "contract": "ERC721Upgradeable",
            "src": "@openzeppelin/contracts-upgradeable/token/ERC721/ERC721Upgradeable.sol:28"
          },
          {
            "label": "_owners",
            "offset": 0,
            "slot": "103",
            "type": "t_mapping(t_uint256,t_address)",
            "contract": "ERC721Upgradeable",
            "src": "@openzeppelin/contracts-upgradeable/token/ERC721/ERC721Upgradeable.sol:31"
          },
          {
            "label": "_balances",
            "offset": 0,
            "slot": "104",
            "type": "t_mapping(t_address,t_uint256)",
            "contract": "ERC721Upgradeable",
            "src": "@openzeppelin/contracts-upgradeable/token/ERC721/ERC721Upgradeable.sol:34"
          },
          {
            "label": "_tokenApprovals",
            "offset": 0,
            "slot": "105",
            "type": "t_mapping(t_uint256,t_address)",
            "contract": "ERC721Upgradeable",
            "src": "@openzeppelin/contracts-upgradeable/token/ERC721/ERC721Upgradeable.sol:37"
          },
          {
            "label": "_operatorApprovals",
            "offset": 0,
            "slot": "106",
            "type": "t_mapping(t_address,t_mapping(t_address,t_bool))",
            "contract": "ERC721Upgradeable",
            "src": "@openzeppelin/contracts-upgradeable/token/ERC721/ERC721Upgradeable.sol:40"
          },
          {
            "label": "__gap",
            "offset": 0,
            "slot": "107",
            "type": "t_array(t_uint256)44_storage",
            "contract": "ERC721Upgradeable",
            "src": "@openzeppelin/contracts-upgradeable/token/ERC721/ERC721Upgradeable.sol:517"
          },
          {
            "label": "_ownedTokens",
            "offset": 0,
            "slot": "151",
            "type": "t_mapping(t_address,t_mapping(t_uint256,t_uint256))",
            "contract": "ERC721EnumerableUpgradeable",
            "src": "@openzeppelin/contracts-upgradeable/token/ERC721/extensions/ERC721EnumerableUpgradeable.sol:22"
          },
          {
            "label": "_ownedTokensIndex",
            "offset": 0,
            "slot": "152",
            "type": "t_mapping(t_uint256,t_uint256)",
            "contract": "ERC721EnumerableUpgradeable",
            "src": "@openzeppelin/contracts-upgradeable/token/ERC721/extensions/ERC721EnumerableUpgradeable.sol:25"
          },
          {
            "label": "_allTokens",
            "offset": 0,
            "slot": "153",
            "type": "t_array(t_uint256)dyn_storage",
            "contract": "ERC721EnumerableUpgradeable",
            "src": "@openzeppelin/contracts-upgradeable/token/ERC721/extensions/ERC721EnumerableUpgradeable.sol:28"
          },
          {
            "label": "_allTokensIndex",
            "offset": 0,
            "slot": "154",
            "type": "t_mapping(t_uint256,t_uint256)",
            "contract": "ERC721EnumerableUpgradeable",
            "src": "@openzeppelin/contracts-upgradeable/token/ERC721/extensions/ERC721EnumerableUpgradeable.sol:31"
          },
          {
            "label": "__gap",
            "offset": 0,
            "slot": "155",
            "type": "t_array(t_uint256)46_storage",
            "contract": "ERC721EnumerableUpgradeable",
            "src": "@openzeppelin/contracts-upgradeable/token/ERC721/extensions/ERC721EnumerableUpgradeable.sol:171"
          },
          {
            "label": "_paused",
            "offset": 0,
            "slot": "201",
            "type": "t_bool",
            "contract": "PausableUpgradeable",
            "src": "@openzeppelin/contracts-upgradeable/security/PausableUpgradeable.sol:29"
          },
          {
            "label": "__gap",
            "offset": 0,
            "slot": "202",
            "type": "t_array(t_uint256)49_storage",
            "contract": "PausableUpgradeable",
            "src": "@openzeppelin/contracts-upgradeable/security/PausableUpgradeable.sol:116"
          },
          {
            "label": "_roles",
            "offset": 0,
            "slot": "251",
            "type": "t_mapping(t_bytes32,t_struct(RoleData)7877_storage)",
            "contract": "AccessControlUpgradeable",
            "src": "@openzeppelin/contracts-upgradeable/access/AccessControlUpgradeable.sol:61"
          },
          {
            "label": "__gap",
            "offset": 0,
            "slot": "252",
            "type": "t_array(t_uint256)49_storage",
            "contract": "AccessControlUpgradeable",
            "src": "@openzeppelin/contracts-upgradeable/access/AccessControlUpgradeable.sol:259"
          },
          {
            "label": "_roleMembers",
            "offset": 0,
            "slot": "301",
            "type": "t_mapping(t_bytes32,t_struct(AddressSet)19389_storage)",
            "contract": "AccessControlEnumerableUpgradeable",
            "src": "@openzeppelin/contracts-upgradeable/access/AccessControlEnumerableUpgradeable.sol:22"
          },
          {
            "label": "__gap",
            "offset": 0,
            "slot": "302",
            "type": "t_array(t_uint256)49_storage",
            "contract": "AccessControlEnumerableUpgradeable",
            "src": "@openzeppelin/contracts-upgradeable/access/AccessControlEnumerableUpgradeable.sol:76"
          },
          {
            "label": "_defaultRoyaltyInfo",
            "offset": 0,
            "slot": "351",
            "type": "t_struct(RoyaltyInfo)13344_storage",
            "contract": "ERC2981Upgradeable",
            "src": "@openzeppelin/contracts-upgradeable/token/common/ERC2981Upgradeable.sol:36"
          },
          {
            "label": "_tokenRoyaltyInfo",
            "offset": 0,
            "slot": "352",
            "type": "t_mapping(t_uint256,t_struct(RoyaltyInfo)13344_storage)",
            "contract": "ERC2981Upgradeable",
            "src": "@openzeppelin/contracts-upgradeable/token/common/ERC2981Upgradeable.sol:37"
          },
          {
            "label": "__gap",
            "offset": 0,
            "slot": "353",
            "type": "t_array(t_uint256)48_storage",
            "contract": "ERC2981Upgradeable",
            "src": "@openzeppelin/contracts-upgradeable/token/common/ERC2981Upgradeable.sol:123"
          },
          {
            "label": "__gap",
            "offset": 0,
            "slot": "401",
            "type": "t_array(t_uint256)50_storage",
            "contract": "ERC721HolderUpgradeable",
            "src": "@openzeppelin/contracts-upgradeable/token/ERC721/utils/ERC721HolderUpgradeable.sol:40"
          },
          {
            "label": "s_owner",
            "offset": 0,
            "slot": "451",
            "type": "t_address",
            "contract": "GenesisNFT",
            "src": "contracts/GenesisNFT.sol:35"
          },
          {
            "label": "s_tokenURI",
            "offset": 0,
            "slot": "452",
            "type": "t_string_storage",
            "contract": "GenesisNFT",
            "src": "contracts/GenesisNFT.sol:36"
          },
          {
            "label": "s_series",
            "offset": 0,
            "slot": "453",
            "type": "t_uint256",
            "contract": "GenesisNFT",
            "src": "contracts/GenesisNFT.sol:37"
          },
          {
            "label": "token_allocation",
            "offset": 0,
            "slot": "454",
            "type": "t_uint256",
            "contract": "GenesisNFT",
            "src": "contracts/GenesisNFT.sol:38"
          },
          {
            "label": "series1",
            "offset": 0,
            "slot": "455",
            "type": "t_bool",
            "contract": "GenesisNFT",
            "src": "contracts/GenesisNFT.sol:39"
          },
          {
            "label": "metadata",
            "offset": 0,
            "slot": "456",
            "type": "t_struct(Metadata)42508_storage",
            "contract": "GenesisNFT",
            "src": "contracts/GenesisNFT.sol:41"
          },
          {
            "label": "metadataImages",
            "offset": 0,
            "slot": "461",
            "type": "t_array(t_string_storage)dyn_storage",
            "contract": "GenesisNFT",
            "src": "contracts/GenesisNFT.sol:42"
          },
          {
            "label": "genesisNFTVesting",
            "offset": 0,
            "slot": "462",
            "type": "t_contract(IGenesisNFTVesting)43294",
            "contract": "GenesisNFT",
            "src": "contracts/GenesisNFT.sol:44"
          },
          {
            "label": "__gap",
            "offset": 0,
            "slot": "463",
            "type": "t_array(t_uint256)39_storage",
            "contract": "GenesisNFT",
            "src": "contracts/GenesisNFT.sol:465"
          }
        ],
        "types": {
          "t_address": {
            "label": "address",
            "numberOfBytes": "20"
          },
          "t_array(t_bytes32)dyn_storage": {
            "label": "bytes32[]",
            "numberOfBytes": "32"
          },
          "t_array(t_string_storage)dyn_storage": {
            "label": "string[]",
            "numberOfBytes": "32"
          },
          "t_array(t_uint256)39_storage": {
            "label": "uint256[39]",
            "numberOfBytes": "1248"
          },
          "t_array(t_uint256)44_storage": {
            "label": "uint256[44]",
            "numberOfBytes": "1408"
          },
          "t_array(t_uint256)46_storage": {
            "label": "uint256[46]",
            "numberOfBytes": "1472"
          },
          "t_array(t_uint256)48_storage": {
            "label": "uint256[48]",
            "numberOfBytes": "1536"
          },
          "t_array(t_uint256)49_storage": {
            "label": "uint256[49]",
            "numberOfBytes": "1568"
          },
          "t_array(t_uint256)50_storage": {
            "label": "uint256[50]",
            "numberOfBytes": "1600"
          },
          "t_array(t_uint256)dyn_storage": {
            "label": "uint256[]",
            "numberOfBytes": "32"
          },
          "t_bool": {
            "label": "bool",
            "numberOfBytes": "1"
          },
          "t_bytes32": {
            "label": "bytes32",
            "numberOfBytes": "32"
          },
          "t_contract(IGenesisNFTVesting)43294": {
            "label": "contract IGenesisNFTVesting",
            "numberOfBytes": "20"
          },
          "t_mapping(t_address,t_bool)": {
            "label": "mapping(address => bool)",
            "numberOfBytes": "32"
          },
          "t_mapping(t_address,t_mapping(t_address,t_bool))": {
            "label": "mapping(address => mapping(address => bool))",
            "numberOfBytes": "32"
          },
          "t_mapping(t_address,t_mapping(t_uint256,t_uint256))": {
            "label": "mapping(address => mapping(uint256 => uint256))",
            "numberOfBytes": "32"
          },
          "t_mapping(t_address,t_uint256)": {
            "label": "mapping(address => uint256)",
            "numberOfBytes": "32"
          },
          "t_mapping(t_bytes32,t_struct(AddressSet)19389_storage)": {
            "label": "mapping(bytes32 => struct EnumerableSetUpgradeable.AddressSet)",
            "numberOfBytes": "32"
          },
          "t_mapping(t_bytes32,t_struct(RoleData)7877_storage)": {
            "label": "mapping(bytes32 => struct AccessControlUpgradeable.RoleData)",
            "numberOfBytes": "32"
          },
          "t_mapping(t_bytes32,t_uint256)": {
            "label": "mapping(bytes32 => uint256)",
            "numberOfBytes": "32"
          },
          "t_mapping(t_uint256,t_address)": {
            "label": "mapping(uint256 => address)",
            "numberOfBytes": "32"
          },
          "t_mapping(t_uint256,t_struct(RoyaltyInfo)13344_storage)": {
            "label": "mapping(uint256 => struct ERC2981Upgradeable.RoyaltyInfo)",
            "numberOfBytes": "32"
          },
          "t_mapping(t_uint256,t_uint256)": {
            "label": "mapping(uint256 => uint256)",
            "numberOfBytes": "32"
          },
          "t_string_storage": {
            "label": "string",
            "numberOfBytes": "32"
          },
          "t_struct(AddressSet)19389_storage": {
            "label": "struct EnumerableSetUpgradeable.AddressSet",
            "members": [
              {
                "label": "_inner",
                "type": "t_struct(Set)19074_storage",
                "offset": 0,
                "slot": "0"
              }
            ],
            "numberOfBytes": "64"
          },
          "t_struct(Metadata)42508_storage": {
            "label": "struct IGenesisNFT.Metadata",
            "members": [
              {
                "label": "name",
                "type": "t_string_storage",
                "offset": 0,
                "slot": "0"
              },
              {
                "label": "description",
                "type": "t_string_storage",
                "offset": 0,
                "slot": "1"
              },
              {
                "label": "externalUrl",
                "type": "t_string_storage",
                "offset": 0,
                "slot": "2"
              },
              {
                "label": "id",
                "type": "t_string_storage",
                "offset": 0,
                "slot": "3"
              },
              {
                "label": "percentage",
                "type": "t_string_storage",
                "offset": 0,
                "slot": "4"
              }
            ],
            "numberOfBytes": "160"
          },
          "t_struct(RoleData)7877_storage": {
            "label": "struct AccessControlUpgradeable.RoleData",
            "members": [
              {
                "label": "members",
                "type": "t_mapping(t_address,t_bool)",
                "offset": 0,
                "slot": "0"
              },
              {
                "label": "adminRole",
                "type": "t_bytes32",
                "offset": 0,
                "slot": "1"
              }
            ],
            "numberOfBytes": "64"
          },
          "t_struct(RoyaltyInfo)13344_storage": {
            "label": "struct ERC2981Upgradeable.RoyaltyInfo",
            "members": [
              {
                "label": "receiver",
                "type": "t_address",
                "offset": 0,
                "slot": "0"
              },
              {
                "label": "royaltyFraction",
                "type": "t_uint96",
                "offset": 20,
                "slot": "0"
              }
            ],
            "numberOfBytes": "32"
          },
          "t_struct(Set)19074_storage": {
            "label": "struct EnumerableSetUpgradeable.Set",
            "members": [
              {
                "label": "_values",
                "type": "t_array(t_bytes32)dyn_storage",
                "offset": 0,
                "slot": "0"
              },
              {
                "label": "_indexes",
                "type": "t_mapping(t_bytes32,t_uint256)",
                "offset": 0,
                "slot": "1"
              }
            ],
            "numberOfBytes": "64"
          },
          "t_uint256": {
            "label": "uint256",
            "numberOfBytes": "32"
          },
          "t_uint8": {
            "label": "uint8",
            "numberOfBytes": "1"
          },
          "t_uint96": {
            "label": "uint96",
            "numberOfBytes": "12"
          }
        }
      }
    },
<<<<<<< HEAD
    "35d4c881eafe52d6372789109adfb4027cd03d82a23e61b283dfdbf631304a60": {
      "address": "0x41b391baD57b587E1B96C2ba91Cc8216f67b5c6F",
      "txHash": "0x17d4464fa34e5482cf1981569164493e75de0beaa19a81af40c424ee71706c93",
=======
    "9d9ca6ca7334b878d1e6bc94ef6e68af546919a69abd552d2458dfdf432b2d71": {
      "address": "0x0994A8C71073f2846BaB1Aa56fAB8eb70Cf98Ea5",
      "txHash": "0xadab40cc9d98b613f07eb0c876a1321deff50779b1aa2b40e3040e6bce9c036d",
>>>>>>> 5be3fd3b
      "layout": {
        "solcVersion": "0.8.18",
        "storage": [
          {
            "label": "_initialized",
            "offset": 0,
            "slot": "0",
            "type": "t_uint8",
            "contract": "Initializable",
            "src": "@openzeppelin\\contracts-upgradeable\\proxy\\utils\\Initializable.sol:62",
            "retypedFrom": "bool"
          },
          {
            "label": "_initializing",
            "offset": 1,
            "slot": "0",
            "type": "t_bool",
            "contract": "Initializable",
            "src": "@openzeppelin\\contracts-upgradeable\\proxy\\utils\\Initializable.sol:67"
          },
          {
<<<<<<< HEAD
            "label": "__gap",
            "offset": 0,
            "slot": "1",
=======
            "label": "_status",
            "offset": 0,
            "slot": "1",
            "type": "t_uint256",
            "contract": "ReentrancyGuardUpgradeable",
            "src": "@openzeppelin\\contracts-upgradeable\\security\\ReentrancyGuardUpgradeable.sol:38"
          },
          {
            "label": "__gap",
            "offset": 0,
            "slot": "2",
            "type": "t_array(t_uint256)49_storage",
            "contract": "ReentrancyGuardUpgradeable",
            "src": "@openzeppelin\\contracts-upgradeable\\security\\ReentrancyGuardUpgradeable.sol:80"
          },
          {
            "label": "__gap",
            "offset": 0,
            "slot": "51",
>>>>>>> 5be3fd3b
            "type": "t_array(t_uint256)50_storage",
            "contract": "ContextUpgradeable",
            "src": "@openzeppelin\\contracts-upgradeable\\utils\\ContextUpgradeable.sol:36"
          },
          {
            "label": "_owner",
            "offset": 0,
<<<<<<< HEAD
            "slot": "51",
=======
            "slot": "101",
>>>>>>> 5be3fd3b
            "type": "t_address",
            "contract": "OwnableUpgradeable",
            "src": "@openzeppelin\\contracts-upgradeable\\access\\OwnableUpgradeable.sol:22"
          },
          {
            "label": "__gap",
            "offset": 0,
<<<<<<< HEAD
            "slot": "52",
=======
            "slot": "102",
>>>>>>> 5be3fd3b
            "type": "t_array(t_uint256)49_storage",
            "contract": "OwnableUpgradeable",
            "src": "@openzeppelin\\contracts-upgradeable\\access\\OwnableUpgradeable.sol:94"
          },
          {
            "label": "_paused",
            "offset": 0,
<<<<<<< HEAD
            "slot": "101",
=======
            "slot": "151",
>>>>>>> 5be3fd3b
            "type": "t_bool",
            "contract": "PausableUpgradeable",
            "src": "@openzeppelin\\contracts-upgradeable\\security\\PausableUpgradeable.sol:29"
          },
          {
            "label": "__gap",
            "offset": 0,
<<<<<<< HEAD
            "slot": "102",
=======
            "slot": "152",
>>>>>>> 5be3fd3b
            "type": "t_array(t_uint256)49_storage",
            "contract": "PausableUpgradeable",
            "src": "@openzeppelin\\contracts-upgradeable\\security\\PausableUpgradeable.sol:116"
          },
          {
            "label": "__gap",
            "offset": 0,
<<<<<<< HEAD
            "slot": "151",
=======
            "slot": "201",
>>>>>>> 5be3fd3b
            "type": "t_array(t_uint256)50_storage",
            "contract": "OwnablePausable",
            "src": "contracts\\OwnablePausable.sol:46"
          },
          {
<<<<<<< HEAD
            "label": "_status",
            "offset": 0,
            "slot": "201",
            "type": "t_uint256",
            "contract": "ReentrancyGuardUpgradeable",
            "src": "@openzeppelin\\contracts-upgradeable\\security\\ReentrancyGuardUpgradeable.sol:38"
          },
          {
            "label": "__gap",
            "offset": 0,
            "slot": "202",
            "type": "t_array(t_uint256)49_storage",
            "contract": "ReentrancyGuardUpgradeable",
            "src": "@openzeppelin\\contracts-upgradeable\\security\\ReentrancyGuardUpgradeable.sol:80"
          },
          {
            "label": "token",
            "offset": 0,
            "slot": "251",
            "type": "t_address",
            "contract": "StakingWlth",
            "src": "contracts\\StakingWlth.sol:48"
          },
          {
            "label": "usdc",
            "offset": 0,
            "slot": "252",
            "type": "t_address",
            "contract": "StakingWlth",
            "src": "contracts\\StakingWlth.sol:49"
          },
          {
            "label": "transactionFee",
            "offset": 0,
            "slot": "253",
            "type": "t_uint256",
            "contract": "StakingWlth",
            "src": "contracts\\StakingWlth.sol:50"
          },
          {
            "label": "treasury",
            "offset": 0,
            "slot": "254",
            "type": "t_address",
            "contract": "StakingWlth",
            "src": "contracts\\StakingWlth.sol:51"
          },
          {
            "label": "communityFund",
            "offset": 0,
            "slot": "255",
            "type": "t_address",
            "contract": "StakingWlth",
            "src": "contracts\\StakingWlth.sol:52"
          },
          {
            "label": "maxDiscount",
            "offset": 0,
            "slot": "256",
            "type": "t_uint256",
            "contract": "StakingWlth",
            "src": "contracts\\StakingWlth.sol:53"
          },
          {
            "label": "uniswapWlthPrice",
            "offset": 0,
            "slot": "257",
            "type": "t_contract(IUniswapWlthPrice)47919",
            "contract": "StakingWlth",
            "src": "contracts\\StakingWlth.sol:54"
          },
          {
            "label": "counter",
            "offset": 0,
            "slot": "258",
            "type": "t_struct(Counter)15768_storage",
            "contract": "StakingWlth",
            "src": "contracts\\StakingWlth.sol:55"
          },
          {
            "label": "stakingPositions",
            "offset": 0,
            "slot": "259",
            "type": "t_mapping(t_uint256,t_struct(Position)47534_storage)",
            "contract": "StakingWlth",
            "src": "contracts\\StakingWlth.sol:57"
          },
          {
            "label": "stakesPerAccount",
            "offset": 0,
            "slot": "260",
            "type": "t_mapping(t_address,t_mapping(t_address,t_array(t_uint256)dyn_storage))",
            "contract": "StakingWlth",
            "src": "contracts\\StakingWlth.sol:58"
          },
          {
            "label": "durationCoefficients",
            "offset": 0,
            "slot": "261",
            "type": "t_struct(UintToUintMap)18779_storage",
            "contract": "StakingWlth",
            "src": "contracts\\StakingWlth.sol:59"
          },
          {
            "label": "registeredFunds",
            "offset": 0,
            "slot": "264",
            "type": "t_struct(AddressSet)19981_storage",
            "contract": "StakingWlth",
            "src": "contracts\\StakingWlth.sol:60"
          },
          {
            "label": "stakingAccounts",
            "offset": 0,
            "slot": "266",
            "type": "t_struct(AddressSet)19981_storage",
            "contract": "StakingWlth",
            "src": "contracts\\StakingWlth.sol:61"
=======
            "label": "s_gamification",
            "offset": 0,
            "slot": "251",
            "type": "t_bool",
            "contract": "WhitelistedVesting",
            "src": "contracts\\tge\\WhitelistedVesting.sol:46"
          },
          {
            "label": "s_wlth",
            "offset": 1,
            "slot": "251",
            "type": "t_address",
            "contract": "WhitelistedVesting",
            "src": "contracts\\tge\\WhitelistedVesting.sol:51"
          },
          {
            "label": "s_communityFund",
            "offset": 0,
            "slot": "252",
            "type": "t_address",
            "contract": "WhitelistedVesting",
            "src": "contracts\\tge\\WhitelistedVesting.sol:56"
          },
          {
            "label": "s_cadenceAmount",
            "offset": 0,
            "slot": "253",
            "type": "t_uint256",
            "contract": "WhitelistedVesting",
            "src": "contracts\\tge\\WhitelistedVesting.sol:61"
          },
          {
            "label": "s_leftoversUnlockDelay",
            "offset": 0,
            "slot": "254",
            "type": "t_uint256",
            "contract": "WhitelistedVesting",
            "src": "contracts\\tge\\WhitelistedVesting.sol:66"
          },
          {
            "label": "s_allocation",
            "offset": 0,
            "slot": "255",
            "type": "t_uint256",
            "contract": "WhitelistedVesting",
            "src": "contracts\\tge\\WhitelistedVesting.sol:71"
          },
          {
            "label": "s_duration",
            "offset": 0,
            "slot": "256",
            "type": "t_uint256",
            "contract": "WhitelistedVesting",
            "src": "contracts\\tge\\WhitelistedVesting.sol:76"
          },
          {
            "label": "s_cadence",
            "offset": 0,
            "slot": "257",
            "type": "t_uint256",
            "contract": "WhitelistedVesting",
            "src": "contracts\\tge\\WhitelistedVesting.sol:81"
          },
          {
            "label": "s_vestingStartTimestamp",
            "offset": 0,
            "slot": "258",
            "type": "t_uint256",
            "contract": "WhitelistedVesting",
            "src": "contracts\\tge\\WhitelistedVesting.sol:86"
          },
          {
            "label": "s_whitelistedAddressesAmount",
            "offset": 0,
            "slot": "259",
            "type": "t_uint256",
            "contract": "WhitelistedVesting",
            "src": "contracts\\tge\\WhitelistedVesting.sol:91"
          },
          {
            "label": "s_totalWalletsAllocation",
            "offset": 0,
            "slot": "260",
            "type": "t_uint256",
            "contract": "WhitelistedVesting",
            "src": "contracts\\tge\\WhitelistedVesting.sol:96"
          },
          {
            "label": "s_released",
            "offset": 0,
            "slot": "261",
            "type": "t_uint256",
            "contract": "WhitelistedVesting",
            "src": "contracts\\tge\\WhitelistedVesting.sol:101"
          },
          {
            "label": "s_tokenReleaseDistribution",
            "offset": 0,
            "slot": "262",
            "type": "t_array(t_uint256)dyn_storage",
            "contract": "WhitelistedVesting",
            "src": "contracts\\tge\\WhitelistedVesting.sol:106"
          },
          {
            "label": "s_cadenceAllocation",
            "offset": 0,
            "slot": "263",
            "type": "t_mapping(t_uint256,t_uint256)",
            "contract": "WhitelistedVesting",
            "src": "contracts\\tge\\WhitelistedVesting.sol:111"
          },
          {
            "label": "s_whitelistedWalletReleased",
            "offset": 0,
            "slot": "264",
            "type": "t_mapping(t_address,t_uint256)",
            "contract": "WhitelistedVesting",
            "src": "contracts\\tge\\WhitelistedVesting.sol:116"
          },
          {
            "label": "s_distribution",
            "offset": 0,
            "slot": "265",
            "type": "t_mapping(t_address,t_mapping(t_uint256,t_uint256))",
            "contract": "WhitelistedVesting",
            "src": "contracts\\tge\\WhitelistedVesting.sol:121"
          },
          {
            "label": "s_claimedWithPenalty",
            "offset": 0,
            "slot": "266",
            "type": "t_mapping(t_address,t_bool)",
            "contract": "WhitelistedVesting",
            "src": "contracts\\tge\\WhitelistedVesting.sol:126"
>>>>>>> 5be3fd3b
          },
          {
            "label": "__gap",
            "offset": 0,
<<<<<<< HEAD
            "slot": "268",
            "type": "t_array(t_uint256)38_storage",
            "contract": "StakingWlth",
            "src": "contracts\\StakingWlth.sol:1245"
=======
            "slot": "267",
            "type": "t_array(t_uint256)48_storage",
            "contract": "WhitelistedVesting",
            "src": "contracts\\tge\\WhitelistedVesting.sol:660"
>>>>>>> 5be3fd3b
          }
        ],
        "types": {
          "t_address": {
            "label": "address",
            "numberOfBytes": "20"
          },
<<<<<<< HEAD
          "t_array(t_bytes32)dyn_storage": {
            "label": "bytes32[]",
            "numberOfBytes": "32"
          },
          "t_array(t_uint256)38_storage": {
            "label": "uint256[38]",
            "numberOfBytes": "1216"
=======
          "t_array(t_uint256)48_storage": {
            "label": "uint256[48]",
            "numberOfBytes": "1536"
>>>>>>> 5be3fd3b
          },
          "t_array(t_uint256)49_storage": {
            "label": "uint256[49]",
            "numberOfBytes": "1568"
          },
          "t_array(t_uint256)50_storage": {
            "label": "uint256[50]",
            "numberOfBytes": "1600"
          },
          "t_array(t_uint256)dyn_storage": {
            "label": "uint256[]",
            "numberOfBytes": "32"
          },
          "t_bool": {
            "label": "bool",
            "numberOfBytes": "1"
          },
<<<<<<< HEAD
          "t_bytes32": {
            "label": "bytes32",
            "numberOfBytes": "32"
          },
          "t_contract(IUniswapWlthPrice)47919": {
            "label": "contract IUniswapWlthPrice",
            "numberOfBytes": "20"
          },
          "t_mapping(t_address,t_array(t_uint256)dyn_storage)": {
            "label": "mapping(address => uint256[])",
            "numberOfBytes": "32"
          },
          "t_mapping(t_address,t_mapping(t_address,t_array(t_uint256)dyn_storage))": {
            "label": "mapping(address => mapping(address => uint256[]))",
            "numberOfBytes": "32"
          },
          "t_mapping(t_bytes32,t_bytes32)": {
            "label": "mapping(bytes32 => bytes32)",
            "numberOfBytes": "32"
          },
          "t_mapping(t_bytes32,t_uint256)": {
            "label": "mapping(bytes32 => uint256)",
            "numberOfBytes": "32"
          },
          "t_mapping(t_uint256,t_struct(Position)47534_storage)": {
            "label": "mapping(uint256 => struct IStakingWlth.Position)",
            "numberOfBytes": "32"
          },
          "t_struct(AddressSet)19981_storage": {
            "label": "struct EnumerableSetUpgradeable.AddressSet",
            "members": [
              {
                "label": "_inner",
                "type": "t_struct(Set)19666_storage",
                "offset": 0,
                "slot": "0"
              }
            ],
            "numberOfBytes": "64"
          },
          "t_struct(Bytes32Set)19860_storage": {
            "label": "struct EnumerableSetUpgradeable.Bytes32Set",
            "members": [
              {
                "label": "_inner",
                "type": "t_struct(Set)19666_storage",
                "offset": 0,
                "slot": "0"
              }
            ],
            "numberOfBytes": "64"
          },
          "t_struct(Bytes32ToBytes32Map)18549_storage": {
            "label": "struct EnumerableMapUpgradeable.Bytes32ToBytes32Map",
            "members": [
              {
                "label": "_keys",
                "type": "t_struct(Bytes32Set)19860_storage",
                "offset": 0,
                "slot": "0"
              },
              {
                "label": "_values",
                "type": "t_mapping(t_bytes32,t_bytes32)",
                "offset": 0,
                "slot": "2"
              }
            ],
            "numberOfBytes": "96"
          },
          "t_struct(Counter)15768_storage": {
            "label": "struct CountersUpgradeable.Counter",
            "members": [
              {
                "label": "_value",
                "type": "t_uint256",
                "offset": 0,
                "slot": "0"
              }
            ],
            "numberOfBytes": "32"
          },
          "t_struct(Period)47514_storage": {
            "label": "struct IStakingWlth.Period",
            "members": [
              {
                "label": "start",
                "type": "t_uint128",
                "offset": 0,
                "slot": "0"
              },
              {
                "label": "duration",
                "type": "t_uint128",
                "offset": 16,
                "slot": "0"
              }
            ],
            "numberOfBytes": "32"
          },
          "t_struct(Position)47534_storage": {
            "label": "struct IStakingWlth.Position",
            "members": [
              {
                "label": "id",
                "type": "t_uint256",
                "offset": 0,
                "slot": "0"
              },
              {
                "label": "staker",
                "type": "t_address",
                "offset": 0,
                "slot": "1"
              },
              {
                "label": "fund",
                "type": "t_address",
                "offset": 0,
                "slot": "2"
              },
              {
                "label": "amountInWlth",
                "type": "t_uint128",
                "offset": 0,
                "slot": "3"
              },
              {
                "label": "amountInUsdc",
                "type": "t_uint128",
                "offset": 16,
                "slot": "3"
              },
              {
                "label": "investment",
                "type": "t_uint256",
                "offset": 0,
                "slot": "4"
              },
              {
                "label": "period",
                "type": "t_struct(Period)47514_storage",
                "offset": 0,
                "slot": "5"
              },
              {
                "label": "isCRP",
                "type": "t_bool",
                "offset": 0,
                "slot": "6"
              },
              {
                "label": "unstakedEnded",
                "type": "t_uint256",
                "offset": 0,
                "slot": "7"
              }
            ],
            "numberOfBytes": "256"
          },
          "t_struct(Set)19666_storage": {
            "label": "struct EnumerableSetUpgradeable.Set",
            "members": [
              {
                "label": "_values",
                "type": "t_array(t_bytes32)dyn_storage",
                "offset": 0,
                "slot": "0"
              },
              {
                "label": "_indexes",
                "type": "t_mapping(t_bytes32,t_uint256)",
                "offset": 0,
                "slot": "1"
              }
            ],
            "numberOfBytes": "64"
          },
          "t_struct(UintToUintMap)18779_storage": {
            "label": "struct EnumerableMapUpgradeable.UintToUintMap",
            "members": [
              {
                "label": "_inner",
                "type": "t_struct(Bytes32ToBytes32Map)18549_storage",
                "offset": 0,
                "slot": "0"
              }
            ],
            "numberOfBytes": "96"
          },
          "t_uint128": {
            "label": "uint128",
            "numberOfBytes": "16"
          },
=======
          "t_mapping(t_address,t_bool)": {
            "label": "mapping(address => bool)",
            "numberOfBytes": "32"
          },
          "t_mapping(t_address,t_mapping(t_uint256,t_uint256))": {
            "label": "mapping(address => mapping(uint256 => uint256))",
            "numberOfBytes": "32"
          },
          "t_mapping(t_address,t_uint256)": {
            "label": "mapping(address => uint256)",
            "numberOfBytes": "32"
          },
          "t_mapping(t_uint256,t_uint256)": {
            "label": "mapping(uint256 => uint256)",
            "numberOfBytes": "32"
          },
>>>>>>> 5be3fd3b
          "t_uint256": {
            "label": "uint256",
            "numberOfBytes": "32"
          },
          "t_uint8": {
            "label": "uint8",
            "numberOfBytes": "1"
          }
        }
      }
    }
  }
}<|MERGE_RESOLUTION|>--- conflicted
+++ resolved
@@ -9028,15 +9028,9 @@
         }
       }
     },
-<<<<<<< HEAD
-    "35d4c881eafe52d6372789109adfb4027cd03d82a23e61b283dfdbf631304a60": {
-      "address": "0x41b391baD57b587E1B96C2ba91Cc8216f67b5c6F",
-      "txHash": "0x17d4464fa34e5482cf1981569164493e75de0beaa19a81af40c424ee71706c93",
-=======
     "9d9ca6ca7334b878d1e6bc94ef6e68af546919a69abd552d2458dfdf432b2d71": {
       "address": "0x0994A8C71073f2846BaB1Aa56fAB8eb70Cf98Ea5",
       "txHash": "0xadab40cc9d98b613f07eb0c876a1321deff50779b1aa2b40e3040e6bce9c036d",
->>>>>>> 5be3fd3b
       "layout": {
         "solcVersion": "0.8.18",
         "storage": [
@@ -9058,11 +9052,6 @@
             "src": "@openzeppelin\\contracts-upgradeable\\proxy\\utils\\Initializable.sol:67"
           },
           {
-<<<<<<< HEAD
-            "label": "__gap",
-            "offset": 0,
-            "slot": "1",
-=======
             "label": "_status",
             "offset": 0,
             "slot": "1",
@@ -9082,7 +9071,6 @@
             "label": "__gap",
             "offset": 0,
             "slot": "51",
->>>>>>> 5be3fd3b
             "type": "t_array(t_uint256)50_storage",
             "contract": "ContextUpgradeable",
             "src": "@openzeppelin\\contracts-upgradeable\\utils\\ContextUpgradeable.sol:36"
@@ -9090,11 +9078,7 @@
           {
             "label": "_owner",
             "offset": 0,
-<<<<<<< HEAD
-            "slot": "51",
-=======
             "slot": "101",
->>>>>>> 5be3fd3b
             "type": "t_address",
             "contract": "OwnableUpgradeable",
             "src": "@openzeppelin\\contracts-upgradeable\\access\\OwnableUpgradeable.sol:22"
@@ -9102,11 +9086,7 @@
           {
             "label": "__gap",
             "offset": 0,
-<<<<<<< HEAD
-            "slot": "52",
-=======
             "slot": "102",
->>>>>>> 5be3fd3b
             "type": "t_array(t_uint256)49_storage",
             "contract": "OwnableUpgradeable",
             "src": "@openzeppelin\\contracts-upgradeable\\access\\OwnableUpgradeable.sol:94"
@@ -9114,11 +9094,7 @@
           {
             "label": "_paused",
             "offset": 0,
-<<<<<<< HEAD
-            "slot": "101",
-=======
             "slot": "151",
->>>>>>> 5be3fd3b
             "type": "t_bool",
             "contract": "PausableUpgradeable",
             "src": "@openzeppelin\\contracts-upgradeable\\security\\PausableUpgradeable.sol:29"
@@ -9126,11 +9102,7 @@
           {
             "label": "__gap",
             "offset": 0,
-<<<<<<< HEAD
-            "slot": "102",
-=======
             "slot": "152",
->>>>>>> 5be3fd3b
             "type": "t_array(t_uint256)49_storage",
             "contract": "PausableUpgradeable",
             "src": "@openzeppelin\\contracts-upgradeable\\security\\PausableUpgradeable.sol:116"
@@ -9138,136 +9110,12 @@
           {
             "label": "__gap",
             "offset": 0,
-<<<<<<< HEAD
-            "slot": "151",
-=======
             "slot": "201",
->>>>>>> 5be3fd3b
             "type": "t_array(t_uint256)50_storage",
             "contract": "OwnablePausable",
             "src": "contracts\\OwnablePausable.sol:46"
           },
           {
-<<<<<<< HEAD
-            "label": "_status",
-            "offset": 0,
-            "slot": "201",
-            "type": "t_uint256",
-            "contract": "ReentrancyGuardUpgradeable",
-            "src": "@openzeppelin\\contracts-upgradeable\\security\\ReentrancyGuardUpgradeable.sol:38"
-          },
-          {
-            "label": "__gap",
-            "offset": 0,
-            "slot": "202",
-            "type": "t_array(t_uint256)49_storage",
-            "contract": "ReentrancyGuardUpgradeable",
-            "src": "@openzeppelin\\contracts-upgradeable\\security\\ReentrancyGuardUpgradeable.sol:80"
-          },
-          {
-            "label": "token",
-            "offset": 0,
-            "slot": "251",
-            "type": "t_address",
-            "contract": "StakingWlth",
-            "src": "contracts\\StakingWlth.sol:48"
-          },
-          {
-            "label": "usdc",
-            "offset": 0,
-            "slot": "252",
-            "type": "t_address",
-            "contract": "StakingWlth",
-            "src": "contracts\\StakingWlth.sol:49"
-          },
-          {
-            "label": "transactionFee",
-            "offset": 0,
-            "slot": "253",
-            "type": "t_uint256",
-            "contract": "StakingWlth",
-            "src": "contracts\\StakingWlth.sol:50"
-          },
-          {
-            "label": "treasury",
-            "offset": 0,
-            "slot": "254",
-            "type": "t_address",
-            "contract": "StakingWlth",
-            "src": "contracts\\StakingWlth.sol:51"
-          },
-          {
-            "label": "communityFund",
-            "offset": 0,
-            "slot": "255",
-            "type": "t_address",
-            "contract": "StakingWlth",
-            "src": "contracts\\StakingWlth.sol:52"
-          },
-          {
-            "label": "maxDiscount",
-            "offset": 0,
-            "slot": "256",
-            "type": "t_uint256",
-            "contract": "StakingWlth",
-            "src": "contracts\\StakingWlth.sol:53"
-          },
-          {
-            "label": "uniswapWlthPrice",
-            "offset": 0,
-            "slot": "257",
-            "type": "t_contract(IUniswapWlthPrice)47919",
-            "contract": "StakingWlth",
-            "src": "contracts\\StakingWlth.sol:54"
-          },
-          {
-            "label": "counter",
-            "offset": 0,
-            "slot": "258",
-            "type": "t_struct(Counter)15768_storage",
-            "contract": "StakingWlth",
-            "src": "contracts\\StakingWlth.sol:55"
-          },
-          {
-            "label": "stakingPositions",
-            "offset": 0,
-            "slot": "259",
-            "type": "t_mapping(t_uint256,t_struct(Position)47534_storage)",
-            "contract": "StakingWlth",
-            "src": "contracts\\StakingWlth.sol:57"
-          },
-          {
-            "label": "stakesPerAccount",
-            "offset": 0,
-            "slot": "260",
-            "type": "t_mapping(t_address,t_mapping(t_address,t_array(t_uint256)dyn_storage))",
-            "contract": "StakingWlth",
-            "src": "contracts\\StakingWlth.sol:58"
-          },
-          {
-            "label": "durationCoefficients",
-            "offset": 0,
-            "slot": "261",
-            "type": "t_struct(UintToUintMap)18779_storage",
-            "contract": "StakingWlth",
-            "src": "contracts\\StakingWlth.sol:59"
-          },
-          {
-            "label": "registeredFunds",
-            "offset": 0,
-            "slot": "264",
-            "type": "t_struct(AddressSet)19981_storage",
-            "contract": "StakingWlth",
-            "src": "contracts\\StakingWlth.sol:60"
-          },
-          {
-            "label": "stakingAccounts",
-            "offset": 0,
-            "slot": "266",
-            "type": "t_struct(AddressSet)19981_storage",
-            "contract": "StakingWlth",
-            "src": "contracts\\StakingWlth.sol:61"
-=======
             "label": "s_gamification",
             "offset": 0,
             "slot": "251",
@@ -9402,22 +9250,14 @@
             "type": "t_mapping(t_address,t_bool)",
             "contract": "WhitelistedVesting",
             "src": "contracts\\tge\\WhitelistedVesting.sol:126"
->>>>>>> 5be3fd3b
-          },
-          {
-            "label": "__gap",
-            "offset": 0,
-<<<<<<< HEAD
-            "slot": "268",
-            "type": "t_array(t_uint256)38_storage",
-            "contract": "StakingWlth",
-            "src": "contracts\\StakingWlth.sol:1245"
-=======
+          },
+          {
+            "label": "__gap",
+            "offset": 0,
             "slot": "267",
             "type": "t_array(t_uint256)48_storage",
             "contract": "WhitelistedVesting",
             "src": "contracts\\tge\\WhitelistedVesting.sol:660"
->>>>>>> 5be3fd3b
           }
         ],
         "types": {
@@ -9425,7 +9265,258 @@
             "label": "address",
             "numberOfBytes": "20"
           },
-<<<<<<< HEAD
+          "t_array(t_uint256)48_storage": {
+            "label": "uint256[48]",
+            "numberOfBytes": "1536"
+          },
+          "t_array(t_uint256)49_storage": {
+            "label": "uint256[49]",
+            "numberOfBytes": "1568"
+          },
+          "t_array(t_uint256)50_storage": {
+            "label": "uint256[50]",
+            "numberOfBytes": "1600"
+          },
+          "t_array(t_uint256)dyn_storage": {
+            "label": "uint256[]",
+            "numberOfBytes": "32"
+          },
+          "t_bool": {
+            "label": "bool",
+            "numberOfBytes": "1"
+          },
+          "t_mapping(t_address,t_bool)": {
+            "label": "mapping(address => bool)",
+            "numberOfBytes": "32"
+          },
+          "t_mapping(t_address,t_mapping(t_uint256,t_uint256))": {
+            "label": "mapping(address => mapping(uint256 => uint256))",
+            "numberOfBytes": "32"
+          },
+          "t_mapping(t_address,t_uint256)": {
+            "label": "mapping(address => uint256)",
+            "numberOfBytes": "32"
+          },
+          "t_mapping(t_uint256,t_uint256)": {
+            "label": "mapping(uint256 => uint256)",
+            "numberOfBytes": "32"
+          },
+          "t_uint256": {
+            "label": "uint256",
+            "numberOfBytes": "32"
+          },
+          "t_uint8": {
+            "label": "uint8",
+            "numberOfBytes": "1"
+          }
+        }
+      }
+    },
+    "35d4c881eafe52d6372789109adfb4027cd03d82a23e61b283dfdbf631304a60": {
+      "address": "0x41b391baD57b587E1B96C2ba91Cc8216f67b5c6F",
+      "txHash": "0x17d4464fa34e5482cf1981569164493e75de0beaa19a81af40c424ee71706c93",
+      "layout": {
+        "solcVersion": "0.8.18",
+        "storage": [
+          {
+            "label": "_initialized",
+            "offset": 0,
+            "slot": "0",
+            "type": "t_uint8",
+            "contract": "Initializable",
+            "src": "@openzeppelin\\contracts-upgradeable\\proxy\\utils\\Initializable.sol:62",
+            "retypedFrom": "bool"
+          },
+          {
+            "label": "_initializing",
+            "offset": 1,
+            "slot": "0",
+            "type": "t_bool",
+            "contract": "Initializable",
+            "src": "@openzeppelin\\contracts-upgradeable\\proxy\\utils\\Initializable.sol:67"
+          },
+          {
+            "label": "__gap",
+            "offset": 0,
+            "slot": "1",
+            "type": "t_array(t_uint256)50_storage",
+            "contract": "ContextUpgradeable",
+            "src": "@openzeppelin\\contracts-upgradeable\\utils\\ContextUpgradeable.sol:36"
+          },
+          {
+            "label": "_owner",
+            "offset": 0,
+            "slot": "51",
+            "type": "t_address",
+            "contract": "OwnableUpgradeable",
+            "src": "@openzeppelin\\contracts-upgradeable\\access\\OwnableUpgradeable.sol:22"
+          },
+          {
+            "label": "__gap",
+            "offset": 0,
+            "slot": "52",
+            "type": "t_array(t_uint256)49_storage",
+            "contract": "OwnableUpgradeable",
+            "src": "@openzeppelin\\contracts-upgradeable\\access\\OwnableUpgradeable.sol:94"
+          },
+          {
+            "label": "_paused",
+            "offset": 0,
+            "slot": "101",
+            "type": "t_bool",
+            "contract": "PausableUpgradeable",
+            "src": "@openzeppelin\\contracts-upgradeable\\security\\PausableUpgradeable.sol:29"
+          },
+          {
+            "label": "__gap",
+            "offset": 0,
+            "slot": "102",
+            "type": "t_array(t_uint256)49_storage",
+            "contract": "PausableUpgradeable",
+            "src": "@openzeppelin\\contracts-upgradeable\\security\\PausableUpgradeable.sol:116"
+          },
+          {
+            "label": "__gap",
+            "offset": 0,
+            "slot": "151",
+            "type": "t_array(t_uint256)50_storage",
+            "contract": "OwnablePausable",
+            "src": "contracts\\OwnablePausable.sol:46"
+          },
+          {
+            "label": "_status",
+            "offset": 0,
+            "slot": "201",
+            "type": "t_uint256",
+            "contract": "ReentrancyGuardUpgradeable",
+            "src": "@openzeppelin\\contracts-upgradeable\\security\\ReentrancyGuardUpgradeable.sol:38"
+          },
+          {
+            "label": "__gap",
+            "offset": 0,
+            "slot": "202",
+            "type": "t_array(t_uint256)49_storage",
+            "contract": "ReentrancyGuardUpgradeable",
+            "src": "@openzeppelin\\contracts-upgradeable\\security\\ReentrancyGuardUpgradeable.sol:80"
+          },
+          {
+            "label": "token",
+            "offset": 0,
+            "slot": "251",
+            "type": "t_address",
+            "contract": "StakingWlth",
+            "src": "contracts\\StakingWlth.sol:48"
+          },
+          {
+            "label": "usdc",
+            "offset": 0,
+            "slot": "252",
+            "type": "t_address",
+            "contract": "StakingWlth",
+            "src": "contracts\\StakingWlth.sol:49"
+          },
+          {
+            "label": "transactionFee",
+            "offset": 0,
+            "slot": "253",
+            "type": "t_uint256",
+            "contract": "StakingWlth",
+            "src": "contracts\\StakingWlth.sol:50"
+          },
+          {
+            "label": "treasury",
+            "offset": 0,
+            "slot": "254",
+            "type": "t_address",
+            "contract": "StakingWlth",
+            "src": "contracts\\StakingWlth.sol:51"
+          },
+          {
+            "label": "communityFund",
+            "offset": 0,
+            "slot": "255",
+            "type": "t_address",
+            "contract": "StakingWlth",
+            "src": "contracts\\StakingWlth.sol:52"
+          },
+          {
+            "label": "maxDiscount",
+            "offset": 0,
+            "slot": "256",
+            "type": "t_uint256",
+            "contract": "StakingWlth",
+            "src": "contracts\\StakingWlth.sol:53"
+          },
+          {
+            "label": "uniswapWlthPrice",
+            "offset": 0,
+            "slot": "257",
+            "type": "t_contract(IUniswapWlthPrice)47919",
+            "contract": "StakingWlth",
+            "src": "contracts\\StakingWlth.sol:54"
+          },
+          {
+            "label": "counter",
+            "offset": 0,
+            "slot": "258",
+            "type": "t_struct(Counter)15768_storage",
+            "contract": "StakingWlth",
+            "src": "contracts\\StakingWlth.sol:55"
+          },
+          {
+            "label": "stakingPositions",
+            "offset": 0,
+            "slot": "259",
+            "type": "t_mapping(t_uint256,t_struct(Position)47534_storage)",
+            "contract": "StakingWlth",
+            "src": "contracts\\StakingWlth.sol:57"
+          },
+          {
+            "label": "stakesPerAccount",
+            "offset": 0,
+            "slot": "260",
+            "type": "t_mapping(t_address,t_mapping(t_address,t_array(t_uint256)dyn_storage))",
+            "contract": "StakingWlth",
+            "src": "contracts\\StakingWlth.sol:58"
+          },
+          {
+            "label": "durationCoefficients",
+            "offset": 0,
+            "slot": "261",
+            "type": "t_struct(UintToUintMap)18779_storage",
+            "contract": "StakingWlth",
+            "src": "contracts\\StakingWlth.sol:59"
+          },
+          {
+            "label": "registeredFunds",
+            "offset": 0,
+            "slot": "264",
+            "type": "t_struct(AddressSet)19981_storage",
+            "contract": "StakingWlth",
+            "src": "contracts\\StakingWlth.sol:60"
+          },
+          {
+            "label": "stakingAccounts",
+            "offset": 0,
+            "slot": "266",
+            "type": "t_struct(AddressSet)19981_storage",
+            "contract": "StakingWlth",
+            "src": "contracts\\StakingWlth.sol:61"
+          },
+          {
+            "label": "__gap",
+            "offset": 0,
+            "slot": "268",
+            "type": "t_array(t_uint256)38_storage",
+            "contract": "StakingWlth",
+            "src": "contracts\\StakingWlth.sol:1245"
+          }
+        ],
+        "types": {
+          "t_address": {
+            "label": "address",
+            "numberOfBytes": "20"
+          },
           "t_array(t_bytes32)dyn_storage": {
             "label": "bytes32[]",
             "numberOfBytes": "32"
@@ -9433,11 +9524,6 @@
           "t_array(t_uint256)38_storage": {
             "label": "uint256[38]",
             "numberOfBytes": "1216"
-=======
-          "t_array(t_uint256)48_storage": {
-            "label": "uint256[48]",
-            "numberOfBytes": "1536"
->>>>>>> 5be3fd3b
           },
           "t_array(t_uint256)49_storage": {
             "label": "uint256[49]",
@@ -9455,7 +9541,6 @@
             "label": "bool",
             "numberOfBytes": "1"
           },
-<<<<<<< HEAD
           "t_bytes32": {
             "label": "bytes32",
             "numberOfBytes": "32"
@@ -9650,24 +9735,6 @@
             "label": "uint128",
             "numberOfBytes": "16"
           },
-=======
-          "t_mapping(t_address,t_bool)": {
-            "label": "mapping(address => bool)",
-            "numberOfBytes": "32"
-          },
-          "t_mapping(t_address,t_mapping(t_uint256,t_uint256))": {
-            "label": "mapping(address => mapping(uint256 => uint256))",
-            "numberOfBytes": "32"
-          },
-          "t_mapping(t_address,t_uint256)": {
-            "label": "mapping(address => uint256)",
-            "numberOfBytes": "32"
-          },
-          "t_mapping(t_uint256,t_uint256)": {
-            "label": "mapping(uint256 => uint256)",
-            "numberOfBytes": "32"
-          },
->>>>>>> 5be3fd3b
           "t_uint256": {
             "label": "uint256",
             "numberOfBytes": "32"
