import { FakeContract, smock } from '@defi-wonderland/smock';
import { loadFixture } from '@nomicfoundation/hardhat-network-helpers';
import { expect } from 'chai';
import { constants, utils } from 'ethers';
import { ethers } from 'hardhat';
import { deployProxy } from '../../scripts/utils';
import { USDC, Wlth, WlthFund } from '../../typechain-types';
import { generateRandomBytes32Array, toUsdc, toWlth } from '../utils';

describe('WlthFund', () => {
  const deployWlthFund = async () => {
    const [deployer, owner, secondarySalesWallet] = await ethers.getSigners();

    const wlth: FakeContract<Wlth> = await smock.fake('Wlth');
    const usdc: FakeContract<USDC> = await smock.fake('USDC');

    const wlthFund = (await deployProxy(
      'WlthFund',
      [owner.address, wlth.address, usdc.address, secondarySalesWallet.address],
      deployer
    )) as WlthFund;

    return {
      deployer,
      owner,
      secondarySalesWallet,
      wlth,
      usdc,
      wlthFund
    };
  };

  describe('Deployment', () => {
    describe('Success', () => {
      it('Should deploy the contract with initial params', async () => {
        const { wlthFund, owner, deployer, secondarySalesWallet, wlth, usdc } = await loadFixture(deployWlthFund);

        expect(await wlthFund.wlth()).to.equal(wlth.address);
        expect(await wlthFund.usdc()).to.equal(usdc.address);
        expect(await wlthFund.secondarySalesWallet()).to.equal(secondarySalesWallet.address);
        expect(await wlthFund.owner()).to.equal(owner.address);
      });
    });

    describe('Reverts', () => {
      it("Should revert if the owner's address is the zero address", async () => {
        const { wlthFund, owner, deployer, secondarySalesWallet, wlth, usdc } = await loadFixture(deployWlthFund);

        await expect(
          deployProxy(
            'WlthFund',
            [constants.AddressZero, wlth.address, usdc.address, secondarySalesWallet.address],
            deployer
          )
        ).to.be.revertedWithCustomError(wlthFund, 'WlthFund__OwnerZeroAddress');
      });

      it("Should revert if the owner's address is the zero address", async () => {
        const { wlthFund, owner, deployer, secondarySalesWallet, wlth, usdc } = await loadFixture(deployWlthFund);

        await expect(
          deployProxy(
            'WlthFund',
            [owner.address, constants.AddressZero, usdc.address, secondarySalesWallet.address],
            deployer
          )
        ).to.be.revertedWithCustomError(wlthFund, 'WlthFund__WlthZeroAddress');
      });

      it("Should revert if the owner's address is the zero address", async () => {
        const { wlthFund, owner, deployer, secondarySalesWallet, wlth, usdc } = await loadFixture(deployWlthFund);

        await expect(
          deployProxy(
            'WlthFund',
            [owner.address, wlth.address, constants.AddressZero, secondarySalesWallet.address],
            deployer
          )
        ).to.be.revertedWithCustomError(wlthFund, 'WlthFund__UsdcZeroAddress');
      });

      it("Should revert if the owner's address is the zero address", async () => {
        const { wlthFund, owner, deployer, secondarySalesWallet, wlth, usdc } = await loadFixture(deployWlthFund);

        await expect(
          deployProxy('WlthFund', [owner.address, wlth.address, usdc.address, constants.AddressZero], deployer)
        ).to.be.revertedWithCustomError(wlthFund, 'WlthFund__SecondarySalesWalletZeroAddress');
      });

      it("Should revert when reinitializing the contract's params", async () => {
        const { wlthFund, owner, deployer, secondarySalesWallet, wlth, usdc } = await loadFixture(deployWlthFund);

        await expect(
          wlthFund.initialize(owner.address, wlth.address, usdc.address, secondarySalesWallet.address)
        ).to.be.revertedWith('Initializable: contract is already initialized');
      });
    });
  });

  describe('Put Proposal Hash', () => {
    describe('Success', () => {
      it('should get proposal hash based on id', async () => {
        const { wlthFund, owner, deployer, secondarySalesWallet, wlth, usdc } = await loadFixture(deployWlthFund);

        const proposalHash = utils.formatBytes32String('proposalHash');
        const proposalId = 1;

        await wlthFund.connect(owner).putProposalHash(proposalId, proposalHash);
        expect(await wlthFund.connect(owner).getProposalHash(proposalId)).to.deep.equal(proposalHash);
      });
      it('Should put proposal hash successfully', async () => {
        const { wlthFund, owner, deployer, secondarySalesWallet, wlth, usdc } = await loadFixture(deployWlthFund);

        const proposalHash = utils.formatBytes32String('proposalHash');
        const proposalId = 1;

        await expect(wlthFund.connect(owner).putProposalHash(proposalId, proposalHash))
          .to.emit(wlthFund, 'ProposalHashStored')
          .withArgs(proposalId, proposalHash);
      });
    });
    describe('Reverts', () => {
      it('Should revert when hash with given proposal id already exists', async () => {
        const { wlthFund, owner, deployer, secondarySalesWallet, wlth, usdc } = await loadFixture(deployWlthFund);

        const proposalHash = utils.formatBytes32String('proposalHash');
        const proposalId = 1;

        await wlthFund.connect(owner).putProposalHash(proposalId, proposalHash);
        await expect(wlthFund.connect(owner).putProposalHash(proposalId, proposalHash)).to.be.revertedWithCustomError(
          wlthFund,
          'WlthFund__ProposalAlreadyExist'
        );
      });

      it('Should revert when called by the owner', async () => {
        const { wlthFund, owner, deployer, secondarySalesWallet, wlth, usdc } = await loadFixture(deployWlthFund);

        const proposalHash = utils.formatBytes32String('proposalHash');
        const proposalId = 1;

        await expect(wlthFund.connect(deployer).putProposalHash(proposalId, proposalHash)).to.be.revertedWith(
          'Ownable: caller is not the owner'
        );
      });
    });
  });

  describe('Put Top 50 Stakers', () => {
    describe('Success', () => {
      it('should get top 50 stakers based on id', async () => {
        const { wlthFund, owner, deployer, secondarySalesWallet, wlth, usdc } = await loadFixture(deployWlthFund);

        const top50StakersList = generateRandomBytes32Array(50);
        const id = 1;

        await wlthFund.connect(owner).putTop50Stakers(id, top50StakersList);
        expect(await wlthFund.connect(owner).getTop50Stakers(id)).to.deep.equal(top50StakersList);
      });
      it('Should put top 50 stakers list successfully', async () => {
        const { wlthFund, owner, deployer, secondarySalesWallet, wlth, usdc } = await loadFixture(deployWlthFund);

        const top50StakersList = generateRandomBytes32Array(50);
        const id = 1;

        expect(await wlthFund.connect(owner).putTop50Stakers(id, top50StakersList))
          .to.emit(wlthFund, 'Top50StakersStored')
          .withArgs(id, top50StakersList);
      });
    });
    describe('Reverts', () => {
      it('Should revert when list with given proposal id already exists', async () => {
        const { wlthFund, owner, deployer, secondarySalesWallet, wlth, usdc } = await loadFixture(deployWlthFund);

        const top50StakersList = generateRandomBytes32Array(50);
        const id = 1;

        await wlthFund.connect(owner).putTop50Stakers(id, top50StakersList);
        await expect(wlthFund.connect(owner).putTop50Stakers(id, top50StakersList)).to.be.revertedWithCustomError(
          wlthFund,
          'WlthFund__Top50StakersEntityAlreadyExist'
        );
      });

      it('Should revert when called by the owner', async () => {
        const { wlthFund, owner, deployer, secondarySalesWallet, wlth, usdc } = await loadFixture(deployWlthFund);

        const top50StakersList = generateRandomBytes32Array(50);
        const id = 1;

        await expect(wlthFund.connect(deployer).putTop50Stakers(id, top50StakersList)).to.be.revertedWith(
          'Ownable: caller is not the owner'
        );
      });
    });
  });

  describe('Fund Investee', () => {
    describe('Success', () => {
      it('should fund the investee', async () => {
        const { wlthFund, owner, deployer, secondarySalesWallet, wlth, usdc } = await loadFixture(deployWlthFund);

        const proposalHash = utils.formatBytes32String('proposalHash');
        const proposalId = 1;
        const [investee] = await ethers.getSigners();
        const fundAmount = toUsdc('1000');
        const burnAmount = toWlth('1000');

        wlth.approve.returns(true);
        wlth.transferFrom.returns(true);
        usdc.approve.returns(true);
        usdc.transferFrom.returns(true);

        await wlthFund.connect(owner).putProposalHash(proposalId, proposalHash);

        await expect(wlthFund.connect(owner).fundInvestee(proposalId, investee.address, fundAmount, burnAmount))
          .to.emit(wlthFund, 'InvesteeFunded')
          .withArgs(proposalId, investee.address, fundAmount, burnAmount);
      });
      describe('Reverts', () => {
<<<<<<< HEAD
        it('Should revert when investee is zero address', async () => {
          const { wlthFund, owner, deployer, secondarySalesWallet, wlth, usdc } = await loadFixture(deployWlthFund);

          const proposalHash = utils.formatBytes32String('proposalHash');
          const proposalId = 1;
          const [investee] = await ethers.getSigners();
          const fundAmount = toUsdc('1000');
          const burnAmount = toWlth('1000');

          wlth.approve.returns(true);
          wlth.transferFrom.returns(true);
          usdc.approve.returns(true);
          usdc.transferFrom.returns(true);

          await wlthFund.connect(owner).putProposalHash(proposalId, proposalHash);

          await expect(
            wlthFund.connect(owner).fundInvestee(proposalId, constants.AddressZero, fundAmount, burnAmount)
          ).to.be.revertedWithCustomError(wlthFund, 'WlthFund__InvesteeZeroAddress');
        });
=======
>>>>>>> db47e130
        it('Should revert when investee already funded', async () => {
          const { wlthFund, owner, deployer, secondarySalesWallet, wlth, usdc } = await loadFixture(deployWlthFund);

          const proposalHash = utils.formatBytes32String('proposalHash');
          const proposalId = 1;
          const [investee] = await ethers.getSigners();
          const fundAmount = toUsdc('1000');
          const burnAmount = toWlth('1000');

          wlth.approve.returns(true);
          wlth.transferFrom.returns(true);
          usdc.approve.returns(true);
          usdc.transferFrom.returns(true);

          await wlthFund.connect(owner).putProposalHash(proposalId, proposalHash);
          await wlthFund.connect(owner).fundInvestee(proposalId, investee.address, fundAmount, burnAmount);

          await expect(
            wlthFund.connect(owner).fundInvestee(proposalId, investee.address, fundAmount, burnAmount)
          ).to.be.revertedWithCustomError(wlthFund, 'WlthFund__InvesteeAlreadyFunded');
        });

        it('Should revert when invalid proposal id provided', async () => {
          const { wlthFund, owner, deployer, secondarySalesWallet, wlth, usdc } = await loadFixture(deployWlthFund);

          const proposalId = 1;
          const [investee] = await ethers.getSigners();
          const fundAmount = toUsdc('1000');
          const burnAmount = toWlth('1000');

          wlth.approve.returns(true);
          wlth.transferFrom.returns(true);
          usdc.approve.returns(true);
          usdc.transferFrom.returns(true);

          await expect(
            wlthFund.connect(owner).fundInvestee(proposalId, investee.address, fundAmount, burnAmount)
          ).to.be.revertedWithCustomError(wlthFund, 'WlthFund__InvalidProposal');
        });

        it('Should revert when not approved usdc or wlth on secondary sales wallet', async () => {
          const { wlthFund, owner, deployer, secondarySalesWallet, wlth, usdc } = await loadFixture(deployWlthFund);

          const proposalHash = utils.formatBytes32String('proposalHash');
          const proposalId = 1;
          const [investee] = await ethers.getSigners();
          const fundAmount = toUsdc('1000');
          const burnAmount = toWlth('1000');

          wlth.transferFrom.returns(false);
          usdc.transferFrom.returns(true);

          await wlthFund.connect(owner).putProposalHash(proposalId, proposalHash);
          await expect(
            wlthFund.connect(owner).fundInvestee(proposalId, investee.address, fundAmount, burnAmount)
          ).to.be.revertedWithCustomError(wlthFund, 'Utils__CurrencyTransferFailed');
        });

        it('Should revert when not called by owner', async () => {
          const { wlthFund, owner, deployer, secondarySalesWallet, wlth, usdc } = await loadFixture(deployWlthFund);

          const proposalHash = utils.formatBytes32String('proposalHash');
          const proposalId = 1;
          const [investee] = await ethers.getSigners();
          const fundAmount = toUsdc('1000');
          const burnAmount = toWlth('1000');

          wlth.approve.returns(true);
          wlth.transferFrom.returns(true);
          usdc.approve.returns(true);
          usdc.transferFrom.returns(true);

          await wlthFund.connect(owner).putProposalHash(proposalId, proposalHash);

          await expect(
            wlthFund.connect(deployer).fundInvestee(proposalId, investee.address, fundAmount, burnAmount)
          ).to.be.revertedWith('Ownable: caller is not the owner');
        });
      });
    });
  });
});<|MERGE_RESOLUTION|>--- conflicted
+++ resolved
@@ -218,7 +218,6 @@
           .withArgs(proposalId, investee.address, fundAmount, burnAmount);
       });
       describe('Reverts', () => {
-<<<<<<< HEAD
         it('Should revert when investee is zero address', async () => {
           const { wlthFund, owner, deployer, secondarySalesWallet, wlth, usdc } = await loadFixture(deployWlthFund);
 
@@ -239,8 +238,7 @@
             wlthFund.connect(owner).fundInvestee(proposalId, constants.AddressZero, fundAmount, burnAmount)
           ).to.be.revertedWithCustomError(wlthFund, 'WlthFund__InvesteeZeroAddress');
         });
-=======
->>>>>>> db47e130
+        
         it('Should revert when investee already funded', async () => {
           const { wlthFund, owner, deployer, secondarySalesWallet, wlth, usdc } = await loadFixture(deployWlthFund);
 
